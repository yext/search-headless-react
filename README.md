--- conflicted
+++ resolved
@@ -90,27 +90,15 @@
 }
 ```
 
-<<<<<<< HEAD
-## Class Components
-
-For users that want to use class components instead of functional components, you can use the `SearchHeadlessContext` directly to dispatch actions, and the `subscribeToStateUpdates` HOC to receive updates from state.
-
-These also work with functional components.
-=======
 ## `AnswersHeadlessContext`
 ### Class Components
->>>>>>> 0a347257
 
 For users that want to use class components instead of functional components, you can use the `AnswersHeadlessContext` directly to dispatch actions and receive updates from state.
 
 As an example, here is our simple SearchBar again, rewritten as a class using `AnswersHeadlessContext`.
 
 ```tsx
-<<<<<<< HEAD
-import { subscribeToStateUpdates } from '@yext/search-headless-react';
-=======
 import { AnswersHeadlessContext, AnswersHeadless, State } from '@yext/answers-headless-react';
->>>>>>> 0a347257
 import { Component } from 'react';
 
 export default class Searcher extends Component {
@@ -127,30 +115,10 @@
       }
     });
   }
-<<<<<<< HEAD
-}
-
-export default subscribeToStateUpdates(state => ({
-  mostRecentSearch: state.query.mostRecentSearch
-}))(MostRecentSearch);
-```
-
-## `SearchHeadlessContext`
-
-And here is our simple SearchBar again, rewritten as a class using `SearchHeadlessContext`.
-
-```tsx
-import { SearchHeadlessContext, AnswersHeadless } from '@yext/search-headless-react';
-import { Component } from 'react';
-
-export default class Searcher extends Component {
-  static contextType = SearchHeadlessContext;
-=======
 
   componentWillUnmount() {
     this.unsubscribeQueryListener();
   }
->>>>>>> 0a347257
 
   render() {
     const answers: AnswersHeadless = this.context;

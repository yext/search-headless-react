--- conflicted
+++ resolved
@@ -1,749 +1,741 @@
-The following NPM packages may be included in this product:
-
- - @babel/runtime-corejs3@7.16.3
- - @babel/runtime@7.16.3
-
-These packages each contain the following license and notice below:
-
-MIT License
-
-Copyright (c) 2014-present Sebastian McKenzie and other contributors
-
-Permission is hereby granted, free of charge, to any person obtaining
-a copy of this software and associated documentation files (the
-"Software"), to deal in the Software without restriction, including
-without limitation the rights to use, copy, modify, merge, publish,
-distribute, sublicense, and/or sell copies of the Software, and to
-permit persons to whom the Software is furnished to do so, subject to
-the following conditions:
-
-The above copyright notice and this permission notice shall be
-included in all copies or substantial portions of the Software.
-
-THE SOFTWARE IS PROVIDED "AS IS", WITHOUT WARRANTY OF ANY KIND,
-EXPRESS OR IMPLIED, INCLUDING BUT NOT LIMITED TO THE WARRANTIES OF
-MERCHANTABILITY, FITNESS FOR A PARTICULAR PURPOSE AND
-NONINFRINGEMENT. IN NO EVENT SHALL THE AUTHORS OR COPYRIGHT HOLDERS BE
-LIABLE FOR ANY CLAIM, DAMAGES OR OTHER LIABILITY, WHETHER IN AN ACTION
-OF CONTRACT, TORT OR OTHERWISE, ARISING FROM, OUT OF OR IN CONNECTION
-WITH THE SOFTWARE OR THE USE OR OTHER DEALINGS IN THE SOFTWARE.
-
------------
-
-The following NPM package may be included in this product:
-
- - @reduxjs/toolkit@1.8.1
-
-This package contains the following license and notice below:
-
-MIT License
-
-Copyright (c) 2018 Mark Erikson
-
-Permission is hereby granted, free of charge, to any person obtaining a copy
-of this software and associated documentation files (the "Software"), to deal
-in the Software without restriction, including without limitation the rights
-to use, copy, modify, merge, publish, distribute, sublicense, and/or sell
-copies of the Software, and to permit persons to whom the Software is
-furnished to do so, subject to the following conditions:
-
-The above copyright notice and this permission notice shall be included in all
-copies or substantial portions of the Software.
-
-THE SOFTWARE IS PROVIDED "AS IS", WITHOUT WARRANTY OF ANY KIND, EXPRESS OR
-IMPLIED, INCLUDING BUT NOT LIMITED TO THE WARRANTIES OF MERCHANTABILITY,
-FITNESS FOR A PARTICULAR PURPOSE AND NONINFRINGEMENT. IN NO EVENT SHALL THE
-AUTHORS OR COPYRIGHT HOLDERS BE LIABLE FOR ANY CLAIM, DAMAGES OR OTHER
-LIABILITY, WHETHER IN AN ACTION OF CONTRACT, TORT OR OTHERWISE, ARISING FROM,
-OUT OF OR IN CONNECTION WITH THE SOFTWARE OR THE USE OR OTHER DEALINGS IN THE
-SOFTWARE.
-
------------
-
-The following NPM package may be included in this product:
-
-<<<<<<< HEAD
- - @yext/search-core@2.5.4
-=======
- - @yext/search-core@2.6.0-beta.3
->>>>>>> 27184cdc
-
-This package contains the following license and notice below:
-
-The Search Core files listed in this repository are licensed under the below license.  All other features and products are subject to separate agreements
-and certain functionality requires paid subscriptions to Yext products.
-
-Contains information from the language-subtag-registry JSON Database (https://github.com/mattcg/language-subtag-registry/tree/master/data/json)
-which is made available under the ODC Attribution License (https://github.com/mattcg/language-subtag-registry/blob/master/LICENSE.md).
-
-BSD 3-Clause License
-
-Copyright (c) 2022, Yext
-All rights reserved.
-
-Redistribution and use in source and binary forms, with or without
-modification, are permitted provided that the following conditions are met:
-
-1. Redistributions of source code must retain the above copyright notice, this
-   list of conditions and the following disclaimer.
-
-2. Redistributions in binary form must reproduce the above copyright notice,
-   this list of conditions and the following disclaimer in the documentation
-   and/or other materials provided with the distribution.
-
-3. Neither the name of the copyright holder nor the names of its
-   contributors may be used to endorse or promote products derived from
-   this software without specific prior written permission.
-
-THIS SOFTWARE IS PROVIDED BY THE COPYRIGHT HOLDERS AND CONTRIBUTORS "AS IS"
-AND ANY EXPRESS OR IMPLIED WARRANTIES, INCLUDING, BUT NOT LIMITED TO, THE
-IMPLIED WARRANTIES OF MERCHANTABILITY AND FITNESS FOR A PARTICULAR PURPOSE ARE
-DISCLAIMED. IN NO EVENT SHALL THE COPYRIGHT HOLDER OR CONTRIBUTORS BE LIABLE
-FOR ANY DIRECT, INDIRECT, INCIDENTAL, SPECIAL, EXEMPLARY, OR CONSEQUENTIAL
-DAMAGES (INCLUDING, BUT NOT LIMITED TO, PROCUREMENT OF SUBSTITUTE GOODS OR
-SERVICES; LOSS OF USE, DATA, OR PROFITS; OR BUSINESS INTERRUPTION) HOWEVER
-CAUSED AND ON ANY THEORY OF LIABILITY, WHETHER IN CONTRACT, STRICT LIABILITY,
-OR TORT (INCLUDING NEGLIGENCE OR OTHERWISE) ARISING IN ANY WAY OUT OF THE USE
-OF THIS SOFTWARE, EVEN IF ADVISED OF THE POSSIBILITY OF SUCH DAMAGE.
-
------------
-
-The following NPM package may be included in this product:
-
-<<<<<<< HEAD
- - @yext/search-headless@2.5.2
-=======
- - @yext/search-headless@2.6.0-beta.5
->>>>>>> 27184cdc
-
-This package contains the following license and notice below:
-
-The Search Headless files listed in this repository are licensed under the below license.  All other features and products are subject to separate agreements
-and certain functionality requires paid subscriptions to Yext products.
-
-Contains information from the language-subtag-registry JSON Database (https://github.com/mattcg/language-subtag-registry/tree/master/data/json)
-which is made available under the ODC Attribution License (https://github.com/mattcg/language-subtag-registry/blob/master/LICENSE.md).
-
-BSD 3-Clause License
-
-Copyright (c) 2022, Yext
-All rights reserved.
-
-Redistribution and use in source and binary forms, with or without
-modification, are permitted provided that the following conditions are met:
-
-1. Redistributions of source code must retain the above copyright notice, this
-   list of conditions and the following disclaimer.
-
-2. Redistributions in binary form must reproduce the above copyright notice,
-   this list of conditions and the following disclaimer in the documentation
-   and/or other materials provided with the distribution.
-
-3. Neither the name of the copyright holder nor the names of its
-   contributors may be used to endorse or promote products derived from
-   this software without specific prior written permission.
-
-THIS SOFTWARE IS PROVIDED BY THE COPYRIGHT HOLDERS AND CONTRIBUTORS "AS IS"
-AND ANY EXPRESS OR IMPLIED WARRANTIES, INCLUDING, BUT NOT LIMITED TO, THE
-IMPLIED WARRANTIES OF MERCHANTABILITY AND FITNESS FOR A PARTICULAR PURPOSE ARE
-DISCLAIMED. IN NO EVENT SHALL THE COPYRIGHT HOLDER OR CONTRIBUTORS BE LIABLE
-FOR ANY DIRECT, INDIRECT, INCIDENTAL, SPECIAL, EXEMPLARY, OR CONSEQUENTIAL
-DAMAGES (INCLUDING, BUT NOT LIMITED TO, PROCUREMENT OF SUBSTITUTE GOODS OR
-SERVICES; LOSS OF USE, DATA, OR PROFITS; OR BUSINESS INTERRUPTION) HOWEVER
-CAUSED AND ON ANY THEORY OF LIABILITY, WHETHER IN CONTRACT, STRICT LIABILITY,
-OR TORT (INCLUDING NEGLIGENCE OR OTHERWISE) ARISING IN ANY WAY OUT OF THE USE
-OF THIS SOFTWARE, EVEN IF ADVISED OF THE POSSIBILITY OF SUCH DAMAGE.
-
------------
-
-The following NPM package may be included in this product:
-
- - core-js-pure@3.19.3
-
-This package contains the following license and notice below:
-
-Copyright (c) 2014-2021 Denis Pushkarev
-
-Permission is hereby granted, free of charge, to any person obtaining a copy
-of this software and associated documentation files (the "Software"), to deal
-in the Software without restriction, including without limitation the rights
-to use, copy, modify, merge, publish, distribute, sublicense, and/or sell
-copies of the Software, and to permit persons to whom the Software is
-furnished to do so, subject to the following conditions:
-
-The above copyright notice and this permission notice shall be included in
-all copies or substantial portions of the Software.
-
-THE SOFTWARE IS PROVIDED "AS IS", WITHOUT WARRANTY OF ANY KIND, EXPRESS OR
-IMPLIED, INCLUDING BUT NOT LIMITED TO THE WARRANTIES OF MERCHANTABILITY,
-FITNESS FOR A PARTICULAR PURPOSE AND NONINFRINGEMENT. IN NO EVENT SHALL THE
-AUTHORS OR COPYRIGHT HOLDERS BE LIABLE FOR ANY CLAIM, DAMAGES OR OTHER
-LIABILITY, WHETHER IN AN ACTION OF CONTRACT, TORT OR OTHERWISE, ARISING FROM,
-OUT OF OR IN CONNECTION WITH THE SOFTWARE OR THE USE OR OTHER DEALINGS IN
-THE SOFTWARE.
-
------------
-
-The following NPM package may be included in this product:
-
- - cross-fetch@3.1.8
-
-This package contains the following license and notice below:
-
-The MIT License (MIT)
-
-Copyright (c) 2017 Leonardo Quixadá
-
-Permission is hereby granted, free of charge, to any person obtaining a copy
-of this software and associated documentation files (the "Software"), to deal
-in the Software without restriction, including without limitation the rights
-to use, copy, modify, merge, publish, distribute, sublicense, and/or sell
-copies of the Software, and to permit persons to whom the Software is
-furnished to do so, subject to the following conditions:
-
-The above copyright notice and this permission notice shall be included in all
-copies or substantial portions of the Software.
-
-THE SOFTWARE IS PROVIDED "AS IS", WITHOUT WARRANTY OF ANY KIND, EXPRESS OR
-IMPLIED, INCLUDING BUT NOT LIMITED TO THE WARRANTIES OF MERCHANTABILITY,
-FITNESS FOR A PARTICULAR PURPOSE AND NONINFRINGEMENT. IN NO EVENT SHALL THE
-AUTHORS OR COPYRIGHT HOLDERS BE LIABLE FOR ANY CLAIM, DAMAGES OR OTHER
-LIABILITY, WHETHER IN AN ACTION OF CONTRACT, TORT OR OTHERWISE, ARISING FROM,
-OUT OF OR IN CONNECTION WITH THE SOFTWARE OR THE USE OR OTHER DEALINGS IN THE
-SOFTWARE.
-
------------
-
-The following NPM package may be included in this product:
-
- - encoding@0.1.13
-
-This package contains the following license and notice below:
-
-Copyright (c) 2012-2014 Andris Reinman
-
-Permission is hereby granted, free of charge, to any person obtaining a copy
-of this software and associated documentation files (the "Software"), to deal
-in the Software without restriction, including without limitation the rights
-to use, copy, modify, merge, publish, distribute, sublicense, and/or sell
-copies of the Software, and to permit persons to whom the Software is
-furnished to do so, subject to the following conditions:
-
-THE SOFTWARE IS PROVIDED "AS IS", WITHOUT WARRANTY OF ANY KIND, EXPRESS OR
-IMPLIED, INCLUDING BUT NOT LIMITED TO THE WARRANTIES OF MERCHANTABILITY,
-FITNESS FOR A PARTICULAR PURPOSE AND NONINFRINGEMENT. IN NO EVENT SHALL THE
-AUTHORS OR COPYRIGHT HOLDERS BE LIABLE FOR ANY CLAIM, DAMAGES OR OTHER
-LIABILITY, WHETHER IN AN ACTION OF CONTRACT, TORT OR OTHERWISE, ARISING FROM,
-OUT OF OR IN CONNECTION WITH THE SOFTWARE OR THE USE OR OTHER DEALINGS IN THE
-SOFTWARE.
-
------------
-
-The following NPM package may be included in this product:
-
- - iconv-lite@0.6.3
-
-This package contains the following license and notice below:
-
-Copyright (c) 2011 Alexander Shtuchkin
-
-Permission is hereby granted, free of charge, to any person obtaining
-a copy of this software and associated documentation files (the
-"Software"), to deal in the Software without restriction, including
-without limitation the rights to use, copy, modify, merge, publish,
-distribute, sublicense, and/or sell copies of the Software, and to
-permit persons to whom the Software is furnished to do so, subject to
-the following conditions:
-
-The above copyright notice and this permission notice shall be
-included in all copies or substantial portions of the Software.
-
-THE SOFTWARE IS PROVIDED "AS IS", WITHOUT WARRANTY OF ANY KIND,
-EXPRESS OR IMPLIED, INCLUDING BUT NOT LIMITED TO THE WARRANTIES OF
-MERCHANTABILITY, FITNESS FOR A PARTICULAR PURPOSE AND
-NONINFRINGEMENT. IN NO EVENT SHALL THE AUTHORS OR COPYRIGHT HOLDERS BE
-LIABLE FOR ANY CLAIM, DAMAGES OR OTHER LIABILITY, WHETHER IN AN ACTION
-OF CONTRACT, TORT OR OTHERWISE, ARISING FROM, OUT OF OR IN CONNECTION
-WITH THE SOFTWARE OR THE USE OR OTHER DEALINGS IN THE SOFTWARE.
-
------------
-
-The following NPM package may be included in this product:
-
- - immer@9.0.14
-
-This package contains the following license and notice below:
-
-MIT License
-
-Copyright (c) 2017 Michel Weststrate
-
-Permission is hereby granted, free of charge, to any person obtaining a copy
-of this software and associated documentation files (the "Software"), to deal
-in the Software without restriction, including without limitation the rights
-to use, copy, modify, merge, publish, distribute, sublicense, and/or sell
-copies of the Software, and to permit persons to whom the Software is
-furnished to do so, subject to the following conditions:
-
-The above copyright notice and this permission notice shall be included in all
-copies or substantial portions of the Software.
-
-THE SOFTWARE IS PROVIDED "AS IS", WITHOUT WARRANTY OF ANY KIND, EXPRESS OR
-IMPLIED, INCLUDING BUT NOT LIMITED TO THE WARRANTIES OF MERCHANTABILITY,
-FITNESS FOR A PARTICULAR PURPOSE AND NONINFRINGEMENT. IN NO EVENT SHALL THE
-AUTHORS OR COPYRIGHT HOLDERS BE LIABLE FOR ANY CLAIM, DAMAGES OR OTHER
-LIABILITY, WHETHER IN AN ACTION OF CONTRACT, TORT OR OTHERWISE, ARISING FROM,
-OUT OF OR IN CONNECTION WITH THE SOFTWARE OR THE USE OR OTHER DEALINGS IN THE
-SOFTWARE.
-
------------
-
-The following NPM package may be included in this product:
-
- - js-levenshtein@1.1.6
-
-This package contains the following license and notice below:
-
-MIT License
-
-Copyright (c) 2017 Gustaf Andersson
-
-Permission is hereby granted, free of charge, to any person obtaining a copy
-of this software and associated documentation files (the "Software"), to deal
-in the Software without restriction, including without limitation the rights
-to use, copy, modify, merge, publish, distribute, sublicense, and/or sell
-copies of the Software, and to permit persons to whom the Software is
-furnished to do so, subject to the following conditions:
-
-The above copyright notice and this permission notice shall be included in all
-copies or substantial portions of the Software.
-
-THE SOFTWARE IS PROVIDED "AS IS", WITHOUT WARRANTY OF ANY KIND, EXPRESS OR
-IMPLIED, INCLUDING BUT NOT LIMITED TO THE WARRANTIES OF MERCHANTABILITY,
-FITNESS FOR A PARTICULAR PURPOSE AND NONINFRINGEMENT. IN NO EVENT SHALL THE
-AUTHORS OR COPYRIGHT HOLDERS BE LIABLE FOR ANY CLAIM, DAMAGES OR OTHER
-LIABILITY, WHETHER IN AN ACTION OF CONTRACT, TORT OR OTHERWISE, ARISING FROM,
-OUT OF OR IN CONNECTION WITH THE SOFTWARE OR THE USE OR OTHER DEALINGS IN THE
-SOFTWARE.
-
------------
-
-The following NPM package may be included in this product:
-
- - js-tokens@4.0.0
-
-This package contains the following license and notice below:
-
-The MIT License (MIT)
-
-Copyright (c) 2014, 2015, 2016, 2017, 2018 Simon Lydell
-
-Permission is hereby granted, free of charge, to any person obtaining a copy
-of this software and associated documentation files (the "Software"), to deal
-in the Software without restriction, including without limitation the rights
-to use, copy, modify, merge, publish, distribute, sublicense, and/or sell
-copies of the Software, and to permit persons to whom the Software is
-furnished to do so, subject to the following conditions:
-
-The above copyright notice and this permission notice shall be included in
-all copies or substantial portions of the Software.
-
-THE SOFTWARE IS PROVIDED "AS IS", WITHOUT WARRANTY OF ANY KIND, EXPRESS OR
-IMPLIED, INCLUDING BUT NOT LIMITED TO THE WARRANTIES OF MERCHANTABILITY,
-FITNESS FOR A PARTICULAR PURPOSE AND NONINFRINGEMENT. IN NO EVENT SHALL THE
-AUTHORS OR COPYRIGHT HOLDERS BE LIABLE FOR ANY CLAIM, DAMAGES OR OTHER
-LIABILITY, WHETHER IN AN ACTION OF CONTRACT, TORT OR OTHERWISE, ARISING FROM,
-OUT OF OR IN CONNECTION WITH THE SOFTWARE OR THE USE OR OTHER DEALINGS IN
-THE SOFTWARE.
-
------------
-
-The following NPM package may be included in this product:
-
- - lodash@4.17.21
-
-This package contains the following license and notice below:
-
-Copyright OpenJS Foundation and other contributors <https://openjsf.org/>
-
-Based on Underscore.js, copyright Jeremy Ashkenas,
-DocumentCloud and Investigative Reporters & Editors <http://underscorejs.org/>
-
-This software consists of voluntary contributions made by many
-individuals. For exact contribution history, see the revision history
-available at https://github.com/lodash/lodash
-
-The following license applies to all parts of this software except as
-documented below:
-
-====
-
-Permission is hereby granted, free of charge, to any person obtaining
-a copy of this software and associated documentation files (the
-"Software"), to deal in the Software without restriction, including
-without limitation the rights to use, copy, modify, merge, publish,
-distribute, sublicense, and/or sell copies of the Software, and to
-permit persons to whom the Software is furnished to do so, subject to
-the following conditions:
-
-The above copyright notice and this permission notice shall be
-included in all copies or substantial portions of the Software.
-
-THE SOFTWARE IS PROVIDED "AS IS", WITHOUT WARRANTY OF ANY KIND,
-EXPRESS OR IMPLIED, INCLUDING BUT NOT LIMITED TO THE WARRANTIES OF
-MERCHANTABILITY, FITNESS FOR A PARTICULAR PURPOSE AND
-NONINFRINGEMENT. IN NO EVENT SHALL THE AUTHORS OR COPYRIGHT HOLDERS BE
-LIABLE FOR ANY CLAIM, DAMAGES OR OTHER LIABILITY, WHETHER IN AN ACTION
-OF CONTRACT, TORT OR OTHERWISE, ARISING FROM, OUT OF OR IN CONNECTION
-WITH THE SOFTWARE OR THE USE OR OTHER DEALINGS IN THE SOFTWARE.
-
-====
-
-Copyright and related rights for sample code are waived via CC0. Sample
-code is defined as all source code displayed within the prose of the
-documentation.
-
-CC0: http://creativecommons.org/publicdomain/zero/1.0/
-
-====
-
-Files located in the node_modules and vendor directories are externally
-maintained libraries used by this software which have their own
-licenses; we recommend you read them, as their terms may differ from the
-terms above.
-
------------
-
-The following NPM package may be included in this product:
-
- - loose-envify@1.4.0
-
-This package contains the following license and notice below:
-
-The MIT License (MIT)
-
-Copyright (c) 2015 Andres Suarez <zertosh@gmail.com>
-
-Permission is hereby granted, free of charge, to any person obtaining a copy
-of this software and associated documentation files (the "Software"), to deal
-in the Software without restriction, including without limitation the rights
-to use, copy, modify, merge, publish, distribute, sublicense, and/or sell
-copies of the Software, and to permit persons to whom the Software is
-furnished to do so, subject to the following conditions:
-
-The above copyright notice and this permission notice shall be included in
-all copies or substantial portions of the Software.
-
-THE SOFTWARE IS PROVIDED "AS IS", WITHOUT WARRANTY OF ANY KIND, EXPRESS OR
-IMPLIED, INCLUDING BUT NOT LIMITED TO THE WARRANTIES OF MERCHANTABILITY,
-FITNESS FOR A PARTICULAR PURPOSE AND NONINFRINGEMENT. IN NO EVENT SHALL THE
-AUTHORS OR COPYRIGHT HOLDERS BE LIABLE FOR ANY CLAIM, DAMAGES OR OTHER
-LIABILITY, WHETHER IN AN ACTION OF CONTRACT, TORT OR OTHERWISE, ARISING FROM,
-OUT OF OR IN CONNECTION WITH THE SOFTWARE OR THE USE OR OTHER DEALINGS IN
-THE SOFTWARE.
-
------------
-
-The following NPM package may be included in this product:
-
- - node-fetch@2.7.0
-
-This package contains the following license and notice below:
-
-The MIT License (MIT)
-
-Copyright (c) 2016 David Frank
-
-Permission is hereby granted, free of charge, to any person obtaining a copy
-of this software and associated documentation files (the "Software"), to deal
-in the Software without restriction, including without limitation the rights
-to use, copy, modify, merge, publish, distribute, sublicense, and/or sell
-copies of the Software, and to permit persons to whom the Software is
-furnished to do so, subject to the following conditions:
-
-The above copyright notice and this permission notice shall be included in all
-copies or substantial portions of the Software.
-
-THE SOFTWARE IS PROVIDED "AS IS", WITHOUT WARRANTY OF ANY KIND, EXPRESS OR
-IMPLIED, INCLUDING BUT NOT LIMITED TO THE WARRANTIES OF MERCHANTABILITY,
-FITNESS FOR A PARTICULAR PURPOSE AND NONINFRINGEMENT. IN NO EVENT SHALL THE
-AUTHORS OR COPYRIGHT HOLDERS BE LIABLE FOR ANY CLAIM, DAMAGES OR OTHER
-LIABILITY, WHETHER IN AN ACTION OF CONTRACT, TORT OR OTHERWISE, ARISING FROM,
-OUT OF OR IN CONNECTION WITH THE SOFTWARE OR THE USE OR OTHER DEALINGS IN THE
-SOFTWARE.
-
------------
-
-The following NPM package may be included in this product:
-
- - object-assign@4.1.1
-
-This package contains the following license and notice below:
-
-The MIT License (MIT)
-
-Copyright (c) Sindre Sorhus <sindresorhus@gmail.com> (sindresorhus.com)
-
-Permission is hereby granted, free of charge, to any person obtaining a copy
-of this software and associated documentation files (the "Software"), to deal
-in the Software without restriction, including without limitation the rights
-to use, copy, modify, merge, publish, distribute, sublicense, and/or sell
-copies of the Software, and to permit persons to whom the Software is
-furnished to do so, subject to the following conditions:
-
-The above copyright notice and this permission notice shall be included in
-all copies or substantial portions of the Software.
-
-THE SOFTWARE IS PROVIDED "AS IS", WITHOUT WARRANTY OF ANY KIND, EXPRESS OR
-IMPLIED, INCLUDING BUT NOT LIMITED TO THE WARRANTIES OF MERCHANTABILITY,
-FITNESS FOR A PARTICULAR PURPOSE AND NONINFRINGEMENT. IN NO EVENT SHALL THE
-AUTHORS OR COPYRIGHT HOLDERS BE LIABLE FOR ANY CLAIM, DAMAGES OR OTHER
-LIABILITY, WHETHER IN AN ACTION OF CONTRACT, TORT OR OTHERWISE, ARISING FROM,
-OUT OF OR IN CONNECTION WITH THE SOFTWARE OR THE USE OR OTHER DEALINGS IN
-THE SOFTWARE.
-
------------
-
-The following NPM packages may be included in this product:
-
- - react@17.0.2
- - use-sync-external-store@1.1.0
-
-These packages each contain the following license and notice below:
-
-MIT License
-
-Copyright (c) Facebook, Inc. and its affiliates.
-
-Permission is hereby granted, free of charge, to any person obtaining a copy
-of this software and associated documentation files (the "Software"), to deal
-in the Software without restriction, including without limitation the rights
-to use, copy, modify, merge, publish, distribute, sublicense, and/or sell
-copies of the Software, and to permit persons to whom the Software is
-furnished to do so, subject to the following conditions:
-
-The above copyright notice and this permission notice shall be included in all
-copies or substantial portions of the Software.
-
-THE SOFTWARE IS PROVIDED "AS IS", WITHOUT WARRANTY OF ANY KIND, EXPRESS OR
-IMPLIED, INCLUDING BUT NOT LIMITED TO THE WARRANTIES OF MERCHANTABILITY,
-FITNESS FOR A PARTICULAR PURPOSE AND NONINFRINGEMENT. IN NO EVENT SHALL THE
-AUTHORS OR COPYRIGHT HOLDERS BE LIABLE FOR ANY CLAIM, DAMAGES OR OTHER
-LIABILITY, WHETHER IN AN ACTION OF CONTRACT, TORT OR OTHERWISE, ARISING FROM,
-OUT OF OR IN CONNECTION WITH THE SOFTWARE OR THE USE OR OTHER DEALINGS IN THE
-SOFTWARE.
-
------------
-
-The following NPM package may be included in this product:
-
- - redux-thunk@2.4.1
-
-This package contains the following license and notice below:
-
-The MIT License (MIT)
-
-Copyright (c) 2015-present Dan Abramov
-
-Permission is hereby granted, free of charge, to any person obtaining a copy
-of this software and associated documentation files (the "Software"), to deal
-in the Software without restriction, including without limitation the rights
-to use, copy, modify, merge, publish, distribute, sublicense, and/or sell
-copies of the Software, and to permit persons to whom the Software is
-furnished to do so, subject to the following conditions:
-
-The above copyright notice and this permission notice shall be included in all
-copies or substantial portions of the Software.
-
-THE SOFTWARE IS PROVIDED "AS IS", WITHOUT WARRANTY OF ANY KIND, EXPRESS OR
-IMPLIED, INCLUDING BUT NOT LIMITED TO THE WARRANTIES OF MERCHANTABILITY,
-FITNESS FOR A PARTICULAR PURPOSE AND NONINFRINGEMENT. IN NO EVENT SHALL THE
-AUTHORS OR COPYRIGHT HOLDERS BE LIABLE FOR ANY CLAIM, DAMAGES OR OTHER
-LIABILITY, WHETHER IN AN ACTION OF CONTRACT, TORT OR OTHERWISE, ARISING FROM,
-OUT OF OR IN CONNECTION WITH THE SOFTWARE OR THE USE OR OTHER DEALINGS IN THE
-SOFTWARE.
-
------------
-
-The following NPM package may be included in this product:
-
- - redux@4.1.2
-
-This package contains the following license and notice below:
-
-The MIT License (MIT)
-
-Copyright (c) 2015-present Dan Abramov
-
-Permission is hereby granted, free of charge, to any person obtaining a copy
-of this software and associated documentation files (the "Software"), to deal
-in the Software without restriction, including without limitation the rights
-to use, copy, modify, merge, publish, distribute, sublicense, and/or sell
-copies of the Software, and to permit persons to whom the Software is
-furnished to do so, subject to the following conditions:
-
-The above copyright notice and this permission notice shall be included in all
-copies or substantial portions of the Software.
-
-THE SOFTWARE IS PROVIDED "AS IS", WITHOUT WARRANTY OF ANY KIND, EXPRESS OR
-IMPLIED, INCLUDING BUT NOT LIMITED TO THE WARRANTIES OF MERCHANTABILITY,
-FITNESS FOR A PARTICULAR PURPOSE AND NONINFRINGEMENT. IN NO EVENT SHALL THE
-AUTHORS OR COPYRIGHT HOLDERS BE LIABLE FOR ANY CLAIM, DAMAGES OR OTHER
-LIABILITY, WHETHER IN AN ACTION OF CONTRACT, TORT OR OTHERWISE, ARISING FROM,
-OUT OF OR IN CONNECTION WITH THE SOFTWARE OR THE USE OR OTHER DEALINGS IN THE
-SOFTWARE.
-
------------
-
-The following NPM package may be included in this product:
-
- - regenerator-runtime@0.13.9
-
-This package contains the following license and notice below:
-
-MIT License
-
-Copyright (c) 2014-present, Facebook, Inc.
-
-Permission is hereby granted, free of charge, to any person obtaining a copy
-of this software and associated documentation files (the "Software"), to deal
-in the Software without restriction, including without limitation the rights
-to use, copy, modify, merge, publish, distribute, sublicense, and/or sell
-copies of the Software, and to permit persons to whom the Software is
-furnished to do so, subject to the following conditions:
-
-The above copyright notice and this permission notice shall be included in all
-copies or substantial portions of the Software.
-
-THE SOFTWARE IS PROVIDED "AS IS", WITHOUT WARRANTY OF ANY KIND, EXPRESS OR
-IMPLIED, INCLUDING BUT NOT LIMITED TO THE WARRANTIES OF MERCHANTABILITY,
-FITNESS FOR A PARTICULAR PURPOSE AND NONINFRINGEMENT. IN NO EVENT SHALL THE
-AUTHORS OR COPYRIGHT HOLDERS BE LIABLE FOR ANY CLAIM, DAMAGES OR OTHER
-LIABILITY, WHETHER IN AN ACTION OF CONTRACT, TORT OR OTHERWISE, ARISING FROM,
-OUT OF OR IN CONNECTION WITH THE SOFTWARE OR THE USE OR OTHER DEALINGS IN THE
-SOFTWARE.
-
------------
-
-The following NPM package may be included in this product:
-
- - reselect@4.1.5
-
-This package contains the following license and notice below:
-
-The MIT License (MIT)
-
-Copyright (c) 2015-2018 Reselect Contributors
-
-Permission is hereby granted, free of charge, to any person obtaining a copy
-of this software and associated documentation files (the "Software"), to deal
-in the Software without restriction, including without limitation the rights
-to use, copy, modify, merge, publish, distribute, sublicense, and/or sell
-copies of the Software, and to permit persons to whom the Software is
-furnished to do so, subject to the following conditions:
-
-The above copyright notice and this permission notice shall be included in all
-copies or substantial portions of the Software.
-
-THE SOFTWARE IS PROVIDED "AS IS", WITHOUT WARRANTY OF ANY KIND, EXPRESS OR
-IMPLIED, INCLUDING BUT NOT LIMITED TO THE WARRANTIES OF MERCHANTABILITY,
-FITNESS FOR A PARTICULAR PURPOSE AND NONINFRINGEMENT. IN NO EVENT SHALL THE
-AUTHORS OR COPYRIGHT HOLDERS BE LIABLE FOR ANY CLAIM, DAMAGES OR OTHER
-LIABILITY, WHETHER IN AN ACTION OF CONTRACT, TORT OR OTHERWISE, ARISING FROM,
-OUT OF OR IN CONNECTION WITH THE SOFTWARE OR THE USE OR OTHER DEALINGS IN THE
-SOFTWARE.
-
------------
-
-The following NPM package may be included in this product:
-
- - safer-buffer@2.1.2
-
-This package contains the following license and notice below:
-
-MIT License
-
-Copyright (c) 2018 Nikita Skovoroda <chalkerx@gmail.com>
-
-Permission is hereby granted, free of charge, to any person obtaining a copy
-of this software and associated documentation files (the "Software"), to deal
-in the Software without restriction, including without limitation the rights
-to use, copy, modify, merge, publish, distribute, sublicense, and/or sell
-copies of the Software, and to permit persons to whom the Software is
-furnished to do so, subject to the following conditions:
-
-The above copyright notice and this permission notice shall be included in all
-copies or substantial portions of the Software.
-
-THE SOFTWARE IS PROVIDED "AS IS", WITHOUT WARRANTY OF ANY KIND, EXPRESS OR
-IMPLIED, INCLUDING BUT NOT LIMITED TO THE WARRANTIES OF MERCHANTABILITY,
-FITNESS FOR A PARTICULAR PURPOSE AND NONINFRINGEMENT. IN NO EVENT SHALL THE
-AUTHORS OR COPYRIGHT HOLDERS BE LIABLE FOR ANY CLAIM, DAMAGES OR OTHER
-LIABILITY, WHETHER IN AN ACTION OF CONTRACT, TORT OR OTHERWISE, ARISING FROM,
-OUT OF OR IN CONNECTION WITH THE SOFTWARE OR THE USE OR OTHER DEALINGS IN THE
-SOFTWARE.
-
------------
-
-The following NPM package may be included in this product:
-
- - tr46@0.0.3
-
-This package contains the following license and notice below:
-
-(MIT)
-
------------
-
-The following NPM package may be included in this product:
-
- - webidl-conversions@3.0.1
-
-This package contains the following license and notice below:
-
-# The BSD 2-Clause License
-
-Copyright (c) 2014, Domenic Denicola
-All rights reserved.
-
-Redistribution and use in source and binary forms, with or without modification, are permitted provided that the following conditions are met:
-
-1. Redistributions of source code must retain the above copyright notice, this list of conditions and the following disclaimer.
-
-2. Redistributions in binary form must reproduce the above copyright notice, this list of conditions and the following disclaimer in the documentation and/or other materials provided with the distribution.
-
-THIS SOFTWARE IS PROVIDED BY THE COPYRIGHT HOLDERS AND CONTRIBUTORS "AS IS" AND ANY EXPRESS OR IMPLIED WARRANTIES, INCLUDING, BUT NOT LIMITED TO, THE IMPLIED WARRANTIES OF MERCHANTABILITY AND FITNESS FOR A PARTICULAR PURPOSE ARE DISCLAIMED. IN NO EVENT SHALL THE COPYRIGHT HOLDER OR CONTRIBUTORS BE LIABLE FOR ANY DIRECT, INDIRECT, INCIDENTAL, SPECIAL, EXEMPLARY, OR CONSEQUENTIAL DAMAGES (INCLUDING, BUT NOT LIMITED TO, PROCUREMENT OF SUBSTITUTE GOODS OR SERVICES; LOSS OF USE, DATA, OR PROFITS; OR BUSINESS INTERRUPTION) HOWEVER CAUSED AND ON ANY THEORY OF LIABILITY, WHETHER IN CONTRACT, STRICT LIABILITY, OR TORT (INCLUDING NEGLIGENCE OR OTHERWISE) ARISING IN ANY WAY OUT OF THE USE OF THIS SOFTWARE, EVEN IF ADVISED OF THE POSSIBILITY OF SUCH DAMAGE.
-
------------
-
-The following NPM package may be included in this product:
-
- - whatwg-url@5.0.0
-
-This package contains the following license and notice below:
-
-The MIT License (MIT)
-
-Copyright (c) 2015–2016 Sebastian Mayr
-
-Permission is hereby granted, free of charge, to any person obtaining a copy
-of this software and associated documentation files (the "Software"), to deal
-in the Software without restriction, including without limitation the rights
-to use, copy, modify, merge, publish, distribute, sublicense, and/or sell
-copies of the Software, and to permit persons to whom the Software is
-furnished to do so, subject to the following conditions:
-
-The above copyright notice and this permission notice shall be included in
-all copies or substantial portions of the Software.
-
-THE SOFTWARE IS PROVIDED "AS IS", WITHOUT WARRANTY OF ANY KIND, EXPRESS OR
-IMPLIED, INCLUDING BUT NOT LIMITED TO THE WARRANTIES OF MERCHANTABILITY,
-FITNESS FOR A PARTICULAR PURPOSE AND NONINFRINGEMENT. IN NO EVENT SHALL THE
-AUTHORS OR COPYRIGHT HOLDERS BE LIABLE FOR ANY CLAIM, DAMAGES OR OTHER
-LIABILITY, WHETHER IN AN ACTION OF CONTRACT, TORT OR OTHERWISE, ARISING FROM,
-OUT OF OR IN CONNECTION WITH THE SOFTWARE OR THE USE OR OTHER DEALINGS IN
-THE SOFTWARE.
-
------------
-
-This file was generated with generate-license-file! https://www.npmjs.com/package/generate-license-file+The following NPM packages may be included in this product:
+
+ - @babel/runtime-corejs3@7.16.3
+ - @babel/runtime@7.16.3
+
+These packages each contain the following license and notice below:
+
+MIT License
+
+Copyright (c) 2014-present Sebastian McKenzie and other contributors
+
+Permission is hereby granted, free of charge, to any person obtaining
+a copy of this software and associated documentation files (the
+"Software"), to deal in the Software without restriction, including
+without limitation the rights to use, copy, modify, merge, publish,
+distribute, sublicense, and/or sell copies of the Software, and to
+permit persons to whom the Software is furnished to do so, subject to
+the following conditions:
+
+The above copyright notice and this permission notice shall be
+included in all copies or substantial portions of the Software.
+
+THE SOFTWARE IS PROVIDED "AS IS", WITHOUT WARRANTY OF ANY KIND,
+EXPRESS OR IMPLIED, INCLUDING BUT NOT LIMITED TO THE WARRANTIES OF
+MERCHANTABILITY, FITNESS FOR A PARTICULAR PURPOSE AND
+NONINFRINGEMENT. IN NO EVENT SHALL THE AUTHORS OR COPYRIGHT HOLDERS BE
+LIABLE FOR ANY CLAIM, DAMAGES OR OTHER LIABILITY, WHETHER IN AN ACTION
+OF CONTRACT, TORT OR OTHERWISE, ARISING FROM, OUT OF OR IN CONNECTION
+WITH THE SOFTWARE OR THE USE OR OTHER DEALINGS IN THE SOFTWARE.
+
+-----------
+
+The following NPM package may be included in this product:
+
+ - @reduxjs/toolkit@1.8.1
+
+This package contains the following license and notice below:
+
+MIT License
+
+Copyright (c) 2018 Mark Erikson
+
+Permission is hereby granted, free of charge, to any person obtaining a copy
+of this software and associated documentation files (the "Software"), to deal
+in the Software without restriction, including without limitation the rights
+to use, copy, modify, merge, publish, distribute, sublicense, and/or sell
+copies of the Software, and to permit persons to whom the Software is
+furnished to do so, subject to the following conditions:
+
+The above copyright notice and this permission notice shall be included in all
+copies or substantial portions of the Software.
+
+THE SOFTWARE IS PROVIDED "AS IS", WITHOUT WARRANTY OF ANY KIND, EXPRESS OR
+IMPLIED, INCLUDING BUT NOT LIMITED TO THE WARRANTIES OF MERCHANTABILITY,
+FITNESS FOR A PARTICULAR PURPOSE AND NONINFRINGEMENT. IN NO EVENT SHALL THE
+AUTHORS OR COPYRIGHT HOLDERS BE LIABLE FOR ANY CLAIM, DAMAGES OR OTHER
+LIABILITY, WHETHER IN AN ACTION OF CONTRACT, TORT OR OTHERWISE, ARISING FROM,
+OUT OF OR IN CONNECTION WITH THE SOFTWARE OR THE USE OR OTHER DEALINGS IN THE
+SOFTWARE.
+
+-----------
+
+The following NPM package may be included in this product:
+
+ - @yext/search-core@2.6.0-beta.3
+
+This package contains the following license and notice below:
+
+The Search Core files listed in this repository are licensed under the below license.  All other features and products are subject to separate agreements
+and certain functionality requires paid subscriptions to Yext products.
+
+Contains information from the language-subtag-registry JSON Database (https://github.com/mattcg/language-subtag-registry/tree/master/data/json)
+which is made available under the ODC Attribution License (https://github.com/mattcg/language-subtag-registry/blob/master/LICENSE.md).
+
+BSD 3-Clause License
+
+Copyright (c) 2022, Yext
+All rights reserved.
+
+Redistribution and use in source and binary forms, with or without
+modification, are permitted provided that the following conditions are met:
+
+1. Redistributions of source code must retain the above copyright notice, this
+   list of conditions and the following disclaimer.
+
+2. Redistributions in binary form must reproduce the above copyright notice,
+   this list of conditions and the following disclaimer in the documentation
+   and/or other materials provided with the distribution.
+
+3. Neither the name of the copyright holder nor the names of its
+   contributors may be used to endorse or promote products derived from
+   this software without specific prior written permission.
+
+THIS SOFTWARE IS PROVIDED BY THE COPYRIGHT HOLDERS AND CONTRIBUTORS "AS IS"
+AND ANY EXPRESS OR IMPLIED WARRANTIES, INCLUDING, BUT NOT LIMITED TO, THE
+IMPLIED WARRANTIES OF MERCHANTABILITY AND FITNESS FOR A PARTICULAR PURPOSE ARE
+DISCLAIMED. IN NO EVENT SHALL THE COPYRIGHT HOLDER OR CONTRIBUTORS BE LIABLE
+FOR ANY DIRECT, INDIRECT, INCIDENTAL, SPECIAL, EXEMPLARY, OR CONSEQUENTIAL
+DAMAGES (INCLUDING, BUT NOT LIMITED TO, PROCUREMENT OF SUBSTITUTE GOODS OR
+SERVICES; LOSS OF USE, DATA, OR PROFITS; OR BUSINESS INTERRUPTION) HOWEVER
+CAUSED AND ON ANY THEORY OF LIABILITY, WHETHER IN CONTRACT, STRICT LIABILITY,
+OR TORT (INCLUDING NEGLIGENCE OR OTHERWISE) ARISING IN ANY WAY OUT OF THE USE
+OF THIS SOFTWARE, EVEN IF ADVISED OF THE POSSIBILITY OF SUCH DAMAGE.
+
+-----------
+
+The following NPM package may be included in this product:
+
+ - @yext/search-headless@2.6.0-beta.5
+
+This package contains the following license and notice below:
+
+The Search Headless files listed in this repository are licensed under the below license.  All other features and products are subject to separate agreements
+and certain functionality requires paid subscriptions to Yext products.
+
+Contains information from the language-subtag-registry JSON Database (https://github.com/mattcg/language-subtag-registry/tree/master/data/json)
+which is made available under the ODC Attribution License (https://github.com/mattcg/language-subtag-registry/blob/master/LICENSE.md).
+
+BSD 3-Clause License
+
+Copyright (c) 2022, Yext
+All rights reserved.
+
+Redistribution and use in source and binary forms, with or without
+modification, are permitted provided that the following conditions are met:
+
+1. Redistributions of source code must retain the above copyright notice, this
+   list of conditions and the following disclaimer.
+
+2. Redistributions in binary form must reproduce the above copyright notice,
+   this list of conditions and the following disclaimer in the documentation
+   and/or other materials provided with the distribution.
+
+3. Neither the name of the copyright holder nor the names of its
+   contributors may be used to endorse or promote products derived from
+   this software without specific prior written permission.
+
+THIS SOFTWARE IS PROVIDED BY THE COPYRIGHT HOLDERS AND CONTRIBUTORS "AS IS"
+AND ANY EXPRESS OR IMPLIED WARRANTIES, INCLUDING, BUT NOT LIMITED TO, THE
+IMPLIED WARRANTIES OF MERCHANTABILITY AND FITNESS FOR A PARTICULAR PURPOSE ARE
+DISCLAIMED. IN NO EVENT SHALL THE COPYRIGHT HOLDER OR CONTRIBUTORS BE LIABLE
+FOR ANY DIRECT, INDIRECT, INCIDENTAL, SPECIAL, EXEMPLARY, OR CONSEQUENTIAL
+DAMAGES (INCLUDING, BUT NOT LIMITED TO, PROCUREMENT OF SUBSTITUTE GOODS OR
+SERVICES; LOSS OF USE, DATA, OR PROFITS; OR BUSINESS INTERRUPTION) HOWEVER
+CAUSED AND ON ANY THEORY OF LIABILITY, WHETHER IN CONTRACT, STRICT LIABILITY,
+OR TORT (INCLUDING NEGLIGENCE OR OTHERWISE) ARISING IN ANY WAY OUT OF THE USE
+OF THIS SOFTWARE, EVEN IF ADVISED OF THE POSSIBILITY OF SUCH DAMAGE.
+
+-----------
+
+The following NPM package may be included in this product:
+
+ - core-js-pure@3.19.3
+
+This package contains the following license and notice below:
+
+Copyright (c) 2014-2021 Denis Pushkarev
+
+Permission is hereby granted, free of charge, to any person obtaining a copy
+of this software and associated documentation files (the "Software"), to deal
+in the Software without restriction, including without limitation the rights
+to use, copy, modify, merge, publish, distribute, sublicense, and/or sell
+copies of the Software, and to permit persons to whom the Software is
+furnished to do so, subject to the following conditions:
+
+The above copyright notice and this permission notice shall be included in
+all copies or substantial portions of the Software.
+
+THE SOFTWARE IS PROVIDED "AS IS", WITHOUT WARRANTY OF ANY KIND, EXPRESS OR
+IMPLIED, INCLUDING BUT NOT LIMITED TO THE WARRANTIES OF MERCHANTABILITY,
+FITNESS FOR A PARTICULAR PURPOSE AND NONINFRINGEMENT. IN NO EVENT SHALL THE
+AUTHORS OR COPYRIGHT HOLDERS BE LIABLE FOR ANY CLAIM, DAMAGES OR OTHER
+LIABILITY, WHETHER IN AN ACTION OF CONTRACT, TORT OR OTHERWISE, ARISING FROM,
+OUT OF OR IN CONNECTION WITH THE SOFTWARE OR THE USE OR OTHER DEALINGS IN
+THE SOFTWARE.
+
+-----------
+
+The following NPM package may be included in this product:
+
+ - cross-fetch@3.1.8
+
+This package contains the following license and notice below:
+
+The MIT License (MIT)
+
+Copyright (c) 2017 Leonardo Quixadá
+
+Permission is hereby granted, free of charge, to any person obtaining a copy
+of this software and associated documentation files (the "Software"), to deal
+in the Software without restriction, including without limitation the rights
+to use, copy, modify, merge, publish, distribute, sublicense, and/or sell
+copies of the Software, and to permit persons to whom the Software is
+furnished to do so, subject to the following conditions:
+
+The above copyright notice and this permission notice shall be included in all
+copies or substantial portions of the Software.
+
+THE SOFTWARE IS PROVIDED "AS IS", WITHOUT WARRANTY OF ANY KIND, EXPRESS OR
+IMPLIED, INCLUDING BUT NOT LIMITED TO THE WARRANTIES OF MERCHANTABILITY,
+FITNESS FOR A PARTICULAR PURPOSE AND NONINFRINGEMENT. IN NO EVENT SHALL THE
+AUTHORS OR COPYRIGHT HOLDERS BE LIABLE FOR ANY CLAIM, DAMAGES OR OTHER
+LIABILITY, WHETHER IN AN ACTION OF CONTRACT, TORT OR OTHERWISE, ARISING FROM,
+OUT OF OR IN CONNECTION WITH THE SOFTWARE OR THE USE OR OTHER DEALINGS IN THE
+SOFTWARE.
+
+-----------
+
+The following NPM package may be included in this product:
+
+ - encoding@0.1.13
+
+This package contains the following license and notice below:
+
+Copyright (c) 2012-2014 Andris Reinman
+
+Permission is hereby granted, free of charge, to any person obtaining a copy
+of this software and associated documentation files (the "Software"), to deal
+in the Software without restriction, including without limitation the rights
+to use, copy, modify, merge, publish, distribute, sublicense, and/or sell
+copies of the Software, and to permit persons to whom the Software is
+furnished to do so, subject to the following conditions:
+
+THE SOFTWARE IS PROVIDED "AS IS", WITHOUT WARRANTY OF ANY KIND, EXPRESS OR
+IMPLIED, INCLUDING BUT NOT LIMITED TO THE WARRANTIES OF MERCHANTABILITY,
+FITNESS FOR A PARTICULAR PURPOSE AND NONINFRINGEMENT. IN NO EVENT SHALL THE
+AUTHORS OR COPYRIGHT HOLDERS BE LIABLE FOR ANY CLAIM, DAMAGES OR OTHER
+LIABILITY, WHETHER IN AN ACTION OF CONTRACT, TORT OR OTHERWISE, ARISING FROM,
+OUT OF OR IN CONNECTION WITH THE SOFTWARE OR THE USE OR OTHER DEALINGS IN THE
+SOFTWARE.
+
+-----------
+
+The following NPM package may be included in this product:
+
+ - iconv-lite@0.6.3
+
+This package contains the following license and notice below:
+
+Copyright (c) 2011 Alexander Shtuchkin
+
+Permission is hereby granted, free of charge, to any person obtaining
+a copy of this software and associated documentation files (the
+"Software"), to deal in the Software without restriction, including
+without limitation the rights to use, copy, modify, merge, publish,
+distribute, sublicense, and/or sell copies of the Software, and to
+permit persons to whom the Software is furnished to do so, subject to
+the following conditions:
+
+The above copyright notice and this permission notice shall be
+included in all copies or substantial portions of the Software.
+
+THE SOFTWARE IS PROVIDED "AS IS", WITHOUT WARRANTY OF ANY KIND,
+EXPRESS OR IMPLIED, INCLUDING BUT NOT LIMITED TO THE WARRANTIES OF
+MERCHANTABILITY, FITNESS FOR A PARTICULAR PURPOSE AND
+NONINFRINGEMENT. IN NO EVENT SHALL THE AUTHORS OR COPYRIGHT HOLDERS BE
+LIABLE FOR ANY CLAIM, DAMAGES OR OTHER LIABILITY, WHETHER IN AN ACTION
+OF CONTRACT, TORT OR OTHERWISE, ARISING FROM, OUT OF OR IN CONNECTION
+WITH THE SOFTWARE OR THE USE OR OTHER DEALINGS IN THE SOFTWARE.
+
+-----------
+
+The following NPM package may be included in this product:
+
+ - immer@9.0.14
+
+This package contains the following license and notice below:
+
+MIT License
+
+Copyright (c) 2017 Michel Weststrate
+
+Permission is hereby granted, free of charge, to any person obtaining a copy
+of this software and associated documentation files (the "Software"), to deal
+in the Software without restriction, including without limitation the rights
+to use, copy, modify, merge, publish, distribute, sublicense, and/or sell
+copies of the Software, and to permit persons to whom the Software is
+furnished to do so, subject to the following conditions:
+
+The above copyright notice and this permission notice shall be included in all
+copies or substantial portions of the Software.
+
+THE SOFTWARE IS PROVIDED "AS IS", WITHOUT WARRANTY OF ANY KIND, EXPRESS OR
+IMPLIED, INCLUDING BUT NOT LIMITED TO THE WARRANTIES OF MERCHANTABILITY,
+FITNESS FOR A PARTICULAR PURPOSE AND NONINFRINGEMENT. IN NO EVENT SHALL THE
+AUTHORS OR COPYRIGHT HOLDERS BE LIABLE FOR ANY CLAIM, DAMAGES OR OTHER
+LIABILITY, WHETHER IN AN ACTION OF CONTRACT, TORT OR OTHERWISE, ARISING FROM,
+OUT OF OR IN CONNECTION WITH THE SOFTWARE OR THE USE OR OTHER DEALINGS IN THE
+SOFTWARE.
+
+-----------
+
+The following NPM package may be included in this product:
+
+ - js-levenshtein@1.1.6
+
+This package contains the following license and notice below:
+
+MIT License
+
+Copyright (c) 2017 Gustaf Andersson
+
+Permission is hereby granted, free of charge, to any person obtaining a copy
+of this software and associated documentation files (the "Software"), to deal
+in the Software without restriction, including without limitation the rights
+to use, copy, modify, merge, publish, distribute, sublicense, and/or sell
+copies of the Software, and to permit persons to whom the Software is
+furnished to do so, subject to the following conditions:
+
+The above copyright notice and this permission notice shall be included in all
+copies or substantial portions of the Software.
+
+THE SOFTWARE IS PROVIDED "AS IS", WITHOUT WARRANTY OF ANY KIND, EXPRESS OR
+IMPLIED, INCLUDING BUT NOT LIMITED TO THE WARRANTIES OF MERCHANTABILITY,
+FITNESS FOR A PARTICULAR PURPOSE AND NONINFRINGEMENT. IN NO EVENT SHALL THE
+AUTHORS OR COPYRIGHT HOLDERS BE LIABLE FOR ANY CLAIM, DAMAGES OR OTHER
+LIABILITY, WHETHER IN AN ACTION OF CONTRACT, TORT OR OTHERWISE, ARISING FROM,
+OUT OF OR IN CONNECTION WITH THE SOFTWARE OR THE USE OR OTHER DEALINGS IN THE
+SOFTWARE.
+
+-----------
+
+The following NPM package may be included in this product:
+
+ - js-tokens@4.0.0
+
+This package contains the following license and notice below:
+
+The MIT License (MIT)
+
+Copyright (c) 2014, 2015, 2016, 2017, 2018 Simon Lydell
+
+Permission is hereby granted, free of charge, to any person obtaining a copy
+of this software and associated documentation files (the "Software"), to deal
+in the Software without restriction, including without limitation the rights
+to use, copy, modify, merge, publish, distribute, sublicense, and/or sell
+copies of the Software, and to permit persons to whom the Software is
+furnished to do so, subject to the following conditions:
+
+The above copyright notice and this permission notice shall be included in
+all copies or substantial portions of the Software.
+
+THE SOFTWARE IS PROVIDED "AS IS", WITHOUT WARRANTY OF ANY KIND, EXPRESS OR
+IMPLIED, INCLUDING BUT NOT LIMITED TO THE WARRANTIES OF MERCHANTABILITY,
+FITNESS FOR A PARTICULAR PURPOSE AND NONINFRINGEMENT. IN NO EVENT SHALL THE
+AUTHORS OR COPYRIGHT HOLDERS BE LIABLE FOR ANY CLAIM, DAMAGES OR OTHER
+LIABILITY, WHETHER IN AN ACTION OF CONTRACT, TORT OR OTHERWISE, ARISING FROM,
+OUT OF OR IN CONNECTION WITH THE SOFTWARE OR THE USE OR OTHER DEALINGS IN
+THE SOFTWARE.
+
+-----------
+
+The following NPM package may be included in this product:
+
+ - lodash@4.17.21
+
+This package contains the following license and notice below:
+
+Copyright OpenJS Foundation and other contributors <https://openjsf.org/>
+
+Based on Underscore.js, copyright Jeremy Ashkenas,
+DocumentCloud and Investigative Reporters & Editors <http://underscorejs.org/>
+
+This software consists of voluntary contributions made by many
+individuals. For exact contribution history, see the revision history
+available at https://github.com/lodash/lodash
+
+The following license applies to all parts of this software except as
+documented below:
+
+====
+
+Permission is hereby granted, free of charge, to any person obtaining
+a copy of this software and associated documentation files (the
+"Software"), to deal in the Software without restriction, including
+without limitation the rights to use, copy, modify, merge, publish,
+distribute, sublicense, and/or sell copies of the Software, and to
+permit persons to whom the Software is furnished to do so, subject to
+the following conditions:
+
+The above copyright notice and this permission notice shall be
+included in all copies or substantial portions of the Software.
+
+THE SOFTWARE IS PROVIDED "AS IS", WITHOUT WARRANTY OF ANY KIND,
+EXPRESS OR IMPLIED, INCLUDING BUT NOT LIMITED TO THE WARRANTIES OF
+MERCHANTABILITY, FITNESS FOR A PARTICULAR PURPOSE AND
+NONINFRINGEMENT. IN NO EVENT SHALL THE AUTHORS OR COPYRIGHT HOLDERS BE
+LIABLE FOR ANY CLAIM, DAMAGES OR OTHER LIABILITY, WHETHER IN AN ACTION
+OF CONTRACT, TORT OR OTHERWISE, ARISING FROM, OUT OF OR IN CONNECTION
+WITH THE SOFTWARE OR THE USE OR OTHER DEALINGS IN THE SOFTWARE.
+
+====
+
+Copyright and related rights for sample code are waived via CC0. Sample
+code is defined as all source code displayed within the prose of the
+documentation.
+
+CC0: http://creativecommons.org/publicdomain/zero/1.0/
+
+====
+
+Files located in the node_modules and vendor directories are externally
+maintained libraries used by this software which have their own
+licenses; we recommend you read them, as their terms may differ from the
+terms above.
+
+-----------
+
+The following NPM package may be included in this product:
+
+ - loose-envify@1.4.0
+
+This package contains the following license and notice below:
+
+The MIT License (MIT)
+
+Copyright (c) 2015 Andres Suarez <zertosh@gmail.com>
+
+Permission is hereby granted, free of charge, to any person obtaining a copy
+of this software and associated documentation files (the "Software"), to deal
+in the Software without restriction, including without limitation the rights
+to use, copy, modify, merge, publish, distribute, sublicense, and/or sell
+copies of the Software, and to permit persons to whom the Software is
+furnished to do so, subject to the following conditions:
+
+The above copyright notice and this permission notice shall be included in
+all copies or substantial portions of the Software.
+
+THE SOFTWARE IS PROVIDED "AS IS", WITHOUT WARRANTY OF ANY KIND, EXPRESS OR
+IMPLIED, INCLUDING BUT NOT LIMITED TO THE WARRANTIES OF MERCHANTABILITY,
+FITNESS FOR A PARTICULAR PURPOSE AND NONINFRINGEMENT. IN NO EVENT SHALL THE
+AUTHORS OR COPYRIGHT HOLDERS BE LIABLE FOR ANY CLAIM, DAMAGES OR OTHER
+LIABILITY, WHETHER IN AN ACTION OF CONTRACT, TORT OR OTHERWISE, ARISING FROM,
+OUT OF OR IN CONNECTION WITH THE SOFTWARE OR THE USE OR OTHER DEALINGS IN
+THE SOFTWARE.
+
+-----------
+
+The following NPM package may be included in this product:
+
+ - node-fetch@2.7.0
+
+This package contains the following license and notice below:
+
+The MIT License (MIT)
+
+Copyright (c) 2016 David Frank
+
+Permission is hereby granted, free of charge, to any person obtaining a copy
+of this software and associated documentation files (the "Software"), to deal
+in the Software without restriction, including without limitation the rights
+to use, copy, modify, merge, publish, distribute, sublicense, and/or sell
+copies of the Software, and to permit persons to whom the Software is
+furnished to do so, subject to the following conditions:
+
+The above copyright notice and this permission notice shall be included in all
+copies or substantial portions of the Software.
+
+THE SOFTWARE IS PROVIDED "AS IS", WITHOUT WARRANTY OF ANY KIND, EXPRESS OR
+IMPLIED, INCLUDING BUT NOT LIMITED TO THE WARRANTIES OF MERCHANTABILITY,
+FITNESS FOR A PARTICULAR PURPOSE AND NONINFRINGEMENT. IN NO EVENT SHALL THE
+AUTHORS OR COPYRIGHT HOLDERS BE LIABLE FOR ANY CLAIM, DAMAGES OR OTHER
+LIABILITY, WHETHER IN AN ACTION OF CONTRACT, TORT OR OTHERWISE, ARISING FROM,
+OUT OF OR IN CONNECTION WITH THE SOFTWARE OR THE USE OR OTHER DEALINGS IN THE
+SOFTWARE.
+
+-----------
+
+The following NPM package may be included in this product:
+
+ - object-assign@4.1.1
+
+This package contains the following license and notice below:
+
+The MIT License (MIT)
+
+Copyright (c) Sindre Sorhus <sindresorhus@gmail.com> (sindresorhus.com)
+
+Permission is hereby granted, free of charge, to any person obtaining a copy
+of this software and associated documentation files (the "Software"), to deal
+in the Software without restriction, including without limitation the rights
+to use, copy, modify, merge, publish, distribute, sublicense, and/or sell
+copies of the Software, and to permit persons to whom the Software is
+furnished to do so, subject to the following conditions:
+
+The above copyright notice and this permission notice shall be included in
+all copies or substantial portions of the Software.
+
+THE SOFTWARE IS PROVIDED "AS IS", WITHOUT WARRANTY OF ANY KIND, EXPRESS OR
+IMPLIED, INCLUDING BUT NOT LIMITED TO THE WARRANTIES OF MERCHANTABILITY,
+FITNESS FOR A PARTICULAR PURPOSE AND NONINFRINGEMENT. IN NO EVENT SHALL THE
+AUTHORS OR COPYRIGHT HOLDERS BE LIABLE FOR ANY CLAIM, DAMAGES OR OTHER
+LIABILITY, WHETHER IN AN ACTION OF CONTRACT, TORT OR OTHERWISE, ARISING FROM,
+OUT OF OR IN CONNECTION WITH THE SOFTWARE OR THE USE OR OTHER DEALINGS IN
+THE SOFTWARE.
+
+-----------
+
+The following NPM packages may be included in this product:
+
+ - react@17.0.2
+ - use-sync-external-store@1.1.0
+
+These packages each contain the following license and notice below:
+
+MIT License
+
+Copyright (c) Facebook, Inc. and its affiliates.
+
+Permission is hereby granted, free of charge, to any person obtaining a copy
+of this software and associated documentation files (the "Software"), to deal
+in the Software without restriction, including without limitation the rights
+to use, copy, modify, merge, publish, distribute, sublicense, and/or sell
+copies of the Software, and to permit persons to whom the Software is
+furnished to do so, subject to the following conditions:
+
+The above copyright notice and this permission notice shall be included in all
+copies or substantial portions of the Software.
+
+THE SOFTWARE IS PROVIDED "AS IS", WITHOUT WARRANTY OF ANY KIND, EXPRESS OR
+IMPLIED, INCLUDING BUT NOT LIMITED TO THE WARRANTIES OF MERCHANTABILITY,
+FITNESS FOR A PARTICULAR PURPOSE AND NONINFRINGEMENT. IN NO EVENT SHALL THE
+AUTHORS OR COPYRIGHT HOLDERS BE LIABLE FOR ANY CLAIM, DAMAGES OR OTHER
+LIABILITY, WHETHER IN AN ACTION OF CONTRACT, TORT OR OTHERWISE, ARISING FROM,
+OUT OF OR IN CONNECTION WITH THE SOFTWARE OR THE USE OR OTHER DEALINGS IN THE
+SOFTWARE.
+
+-----------
+
+The following NPM package may be included in this product:
+
+ - redux-thunk@2.4.1
+
+This package contains the following license and notice below:
+
+The MIT License (MIT)
+
+Copyright (c) 2015-present Dan Abramov
+
+Permission is hereby granted, free of charge, to any person obtaining a copy
+of this software and associated documentation files (the "Software"), to deal
+in the Software without restriction, including without limitation the rights
+to use, copy, modify, merge, publish, distribute, sublicense, and/or sell
+copies of the Software, and to permit persons to whom the Software is
+furnished to do so, subject to the following conditions:
+
+The above copyright notice and this permission notice shall be included in all
+copies or substantial portions of the Software.
+
+THE SOFTWARE IS PROVIDED "AS IS", WITHOUT WARRANTY OF ANY KIND, EXPRESS OR
+IMPLIED, INCLUDING BUT NOT LIMITED TO THE WARRANTIES OF MERCHANTABILITY,
+FITNESS FOR A PARTICULAR PURPOSE AND NONINFRINGEMENT. IN NO EVENT SHALL THE
+AUTHORS OR COPYRIGHT HOLDERS BE LIABLE FOR ANY CLAIM, DAMAGES OR OTHER
+LIABILITY, WHETHER IN AN ACTION OF CONTRACT, TORT OR OTHERWISE, ARISING FROM,
+OUT OF OR IN CONNECTION WITH THE SOFTWARE OR THE USE OR OTHER DEALINGS IN THE
+SOFTWARE.
+
+-----------
+
+The following NPM package may be included in this product:
+
+ - redux@4.1.2
+
+This package contains the following license and notice below:
+
+The MIT License (MIT)
+
+Copyright (c) 2015-present Dan Abramov
+
+Permission is hereby granted, free of charge, to any person obtaining a copy
+of this software and associated documentation files (the "Software"), to deal
+in the Software without restriction, including without limitation the rights
+to use, copy, modify, merge, publish, distribute, sublicense, and/or sell
+copies of the Software, and to permit persons to whom the Software is
+furnished to do so, subject to the following conditions:
+
+The above copyright notice and this permission notice shall be included in all
+copies or substantial portions of the Software.
+
+THE SOFTWARE IS PROVIDED "AS IS", WITHOUT WARRANTY OF ANY KIND, EXPRESS OR
+IMPLIED, INCLUDING BUT NOT LIMITED TO THE WARRANTIES OF MERCHANTABILITY,
+FITNESS FOR A PARTICULAR PURPOSE AND NONINFRINGEMENT. IN NO EVENT SHALL THE
+AUTHORS OR COPYRIGHT HOLDERS BE LIABLE FOR ANY CLAIM, DAMAGES OR OTHER
+LIABILITY, WHETHER IN AN ACTION OF CONTRACT, TORT OR OTHERWISE, ARISING FROM,
+OUT OF OR IN CONNECTION WITH THE SOFTWARE OR THE USE OR OTHER DEALINGS IN THE
+SOFTWARE.
+
+-----------
+
+The following NPM package may be included in this product:
+
+ - regenerator-runtime@0.13.9
+
+This package contains the following license and notice below:
+
+MIT License
+
+Copyright (c) 2014-present, Facebook, Inc.
+
+Permission is hereby granted, free of charge, to any person obtaining a copy
+of this software and associated documentation files (the "Software"), to deal
+in the Software without restriction, including without limitation the rights
+to use, copy, modify, merge, publish, distribute, sublicense, and/or sell
+copies of the Software, and to permit persons to whom the Software is
+furnished to do so, subject to the following conditions:
+
+The above copyright notice and this permission notice shall be included in all
+copies or substantial portions of the Software.
+
+THE SOFTWARE IS PROVIDED "AS IS", WITHOUT WARRANTY OF ANY KIND, EXPRESS OR
+IMPLIED, INCLUDING BUT NOT LIMITED TO THE WARRANTIES OF MERCHANTABILITY,
+FITNESS FOR A PARTICULAR PURPOSE AND NONINFRINGEMENT. IN NO EVENT SHALL THE
+AUTHORS OR COPYRIGHT HOLDERS BE LIABLE FOR ANY CLAIM, DAMAGES OR OTHER
+LIABILITY, WHETHER IN AN ACTION OF CONTRACT, TORT OR OTHERWISE, ARISING FROM,
+OUT OF OR IN CONNECTION WITH THE SOFTWARE OR THE USE OR OTHER DEALINGS IN THE
+SOFTWARE.
+
+-----------
+
+The following NPM package may be included in this product:
+
+ - reselect@4.1.5
+
+This package contains the following license and notice below:
+
+The MIT License (MIT)
+
+Copyright (c) 2015-2018 Reselect Contributors
+
+Permission is hereby granted, free of charge, to any person obtaining a copy
+of this software and associated documentation files (the "Software"), to deal
+in the Software without restriction, including without limitation the rights
+to use, copy, modify, merge, publish, distribute, sublicense, and/or sell
+copies of the Software, and to permit persons to whom the Software is
+furnished to do so, subject to the following conditions:
+
+The above copyright notice and this permission notice shall be included in all
+copies or substantial portions of the Software.
+
+THE SOFTWARE IS PROVIDED "AS IS", WITHOUT WARRANTY OF ANY KIND, EXPRESS OR
+IMPLIED, INCLUDING BUT NOT LIMITED TO THE WARRANTIES OF MERCHANTABILITY,
+FITNESS FOR A PARTICULAR PURPOSE AND NONINFRINGEMENT. IN NO EVENT SHALL THE
+AUTHORS OR COPYRIGHT HOLDERS BE LIABLE FOR ANY CLAIM, DAMAGES OR OTHER
+LIABILITY, WHETHER IN AN ACTION OF CONTRACT, TORT OR OTHERWISE, ARISING FROM,
+OUT OF OR IN CONNECTION WITH THE SOFTWARE OR THE USE OR OTHER DEALINGS IN THE
+SOFTWARE.
+
+-----------
+
+The following NPM package may be included in this product:
+
+ - safer-buffer@2.1.2
+
+This package contains the following license and notice below:
+
+MIT License
+
+Copyright (c) 2018 Nikita Skovoroda <chalkerx@gmail.com>
+
+Permission is hereby granted, free of charge, to any person obtaining a copy
+of this software and associated documentation files (the "Software"), to deal
+in the Software without restriction, including without limitation the rights
+to use, copy, modify, merge, publish, distribute, sublicense, and/or sell
+copies of the Software, and to permit persons to whom the Software is
+furnished to do so, subject to the following conditions:
+
+The above copyright notice and this permission notice shall be included in all
+copies or substantial portions of the Software.
+
+THE SOFTWARE IS PROVIDED "AS IS", WITHOUT WARRANTY OF ANY KIND, EXPRESS OR
+IMPLIED, INCLUDING BUT NOT LIMITED TO THE WARRANTIES OF MERCHANTABILITY,
+FITNESS FOR A PARTICULAR PURPOSE AND NONINFRINGEMENT. IN NO EVENT SHALL THE
+AUTHORS OR COPYRIGHT HOLDERS BE LIABLE FOR ANY CLAIM, DAMAGES OR OTHER
+LIABILITY, WHETHER IN AN ACTION OF CONTRACT, TORT OR OTHERWISE, ARISING FROM,
+OUT OF OR IN CONNECTION WITH THE SOFTWARE OR THE USE OR OTHER DEALINGS IN THE
+SOFTWARE.
+
+-----------
+
+The following NPM package may be included in this product:
+
+ - tr46@0.0.3
+
+This package contains the following license and notice below:
+
+(MIT)
+
+-----------
+
+The following NPM package may be included in this product:
+
+ - webidl-conversions@3.0.1
+
+This package contains the following license and notice below:
+
+# The BSD 2-Clause License
+
+Copyright (c) 2014, Domenic Denicola
+All rights reserved.
+
+Redistribution and use in source and binary forms, with or without modification, are permitted provided that the following conditions are met:
+
+1. Redistributions of source code must retain the above copyright notice, this list of conditions and the following disclaimer.
+
+2. Redistributions in binary form must reproduce the above copyright notice, this list of conditions and the following disclaimer in the documentation and/or other materials provided with the distribution.
+
+THIS SOFTWARE IS PROVIDED BY THE COPYRIGHT HOLDERS AND CONTRIBUTORS "AS IS" AND ANY EXPRESS OR IMPLIED WARRANTIES, INCLUDING, BUT NOT LIMITED TO, THE IMPLIED WARRANTIES OF MERCHANTABILITY AND FITNESS FOR A PARTICULAR PURPOSE ARE DISCLAIMED. IN NO EVENT SHALL THE COPYRIGHT HOLDER OR CONTRIBUTORS BE LIABLE FOR ANY DIRECT, INDIRECT, INCIDENTAL, SPECIAL, EXEMPLARY, OR CONSEQUENTIAL DAMAGES (INCLUDING, BUT NOT LIMITED TO, PROCUREMENT OF SUBSTITUTE GOODS OR SERVICES; LOSS OF USE, DATA, OR PROFITS; OR BUSINESS INTERRUPTION) HOWEVER CAUSED AND ON ANY THEORY OF LIABILITY, WHETHER IN CONTRACT, STRICT LIABILITY, OR TORT (INCLUDING NEGLIGENCE OR OTHERWISE) ARISING IN ANY WAY OUT OF THE USE OF THIS SOFTWARE, EVEN IF ADVISED OF THE POSSIBILITY OF SUCH DAMAGE.
+
+-----------
+
+The following NPM package may be included in this product:
+
+ - whatwg-url@5.0.0
+
+This package contains the following license and notice below:
+
+The MIT License (MIT)
+
+Copyright (c) 2015–2016 Sebastian Mayr
+
+Permission is hereby granted, free of charge, to any person obtaining a copy
+of this software and associated documentation files (the "Software"), to deal
+in the Software without restriction, including without limitation the rights
+to use, copy, modify, merge, publish, distribute, sublicense, and/or sell
+copies of the Software, and to permit persons to whom the Software is
+furnished to do so, subject to the following conditions:
+
+The above copyright notice and this permission notice shall be included in
+all copies or substantial portions of the Software.
+
+THE SOFTWARE IS PROVIDED "AS IS", WITHOUT WARRANTY OF ANY KIND, EXPRESS OR
+IMPLIED, INCLUDING BUT NOT LIMITED TO THE WARRANTIES OF MERCHANTABILITY,
+FITNESS FOR A PARTICULAR PURPOSE AND NONINFRINGEMENT. IN NO EVENT SHALL THE
+AUTHORS OR COPYRIGHT HOLDERS BE LIABLE FOR ANY CLAIM, DAMAGES OR OTHER
+LIABILITY, WHETHER IN AN ACTION OF CONTRACT, TORT OR OTHERWISE, ARISING FROM,
+OUT OF OR IN CONNECTION WITH THE SOFTWARE OR THE USE OR OTHER DEALINGS IN
+THE SOFTWARE.
+
+-----------
+
+This file was generated with generate-license-file! https://www.npmjs.com/package/generate-license-file
export const ANSWERS_CONFIG = {
  apiKey: '3517add824e992916861b76e456724d9',
  experienceKey: 'answers-js-docs',
<<<<<<< HEAD
  locale: 'en',
  verticalKey: 'events'
=======
  locale: 'en'
>>>>>>> 8e15d594
}<|MERGE_RESOLUTION|>--- conflicted
+++ resolved
@@ -1,10 +1,5 @@
 export const ANSWERS_CONFIG = {
   apiKey: '3517add824e992916861b76e456724d9',
   experienceKey: 'answers-js-docs',
-<<<<<<< HEAD
-  locale: 'en',
-  verticalKey: 'events'
-=======
   locale: 'en'
->>>>>>> 8e15d594
 }
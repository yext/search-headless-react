--- conflicted
+++ resolved
@@ -9,12 +9,9 @@
 import { MappedVerticalResults } from './components/VerticalResults';
 import SpellCheck from './components/SpellCheck';
 import LocationBias from './components/LocationBias';
-<<<<<<< HEAD
 import UniversalResults from './components/UniversalResults';
 import { BrowserRouter as Router, Route, Switch } from "react-router-dom";
-=======
 import Facets from './components/Facets';
->>>>>>> e06a4b70
 
 function App() {
   const staticFilterOptions = [
@@ -50,7 +47,6 @@
     }
   ]
 
-<<<<<<< HEAD
   const universalResultsConfig = {
     people: {
       label: "People",
@@ -87,14 +83,12 @@
     show: true
   };
 
-=======
   const facetConfigs = {
     c_employeeDepartment: {
       label: 'Employee Department!'
     }
   }
 
->>>>>>> e06a4b70
   return (
     <AnswersActionsProvider
       apiKey='2d8c550071a64ea23e263118a2b0680b'
@@ -102,7 +96,6 @@
       locale='en'
       verticalKey='people'
     >
-<<<<<<< HEAD
       {/* 
       TODO: use Navigation component for routing when that's added to repo.
       current setup is for testing purposes. 
@@ -143,6 +136,13 @@
                 title='~Country and Employee Departments~'
                 options={staticFilterOptions}
               />
+              <Facets 
+                searchOnChange={true}
+                searchable={true}
+                collapsible={true}
+                defaultExpanded={true}
+                facetConfigs={facetConfigs}
+              />
               <SpellCheck
                 isVertical={true}
               />
@@ -177,52 +177,6 @@
           </Route>
         </Switch>
       </Router>
-=======
-      <div className='start'>
-        test
-        <StaticFilters
-          title='~Country and Employee Departments~'
-          options={staticFilterOptions}
-        />
-        <Facets 
-          searchOnChange={true}
-          searchable={true}
-          collapsible={true}
-          defaultExpanded={true}
-          facetConfigs={facetConfigs}
-        />
-        <SpellCheck
-          isVertical={true}
-        />
-      </div>
-      <div className='end'>
-        <SearchBar
-          placeholder='Search...'
-          isVertical={true}
-        />
-        <div>
-          <ResultsCount />
-          <DecoratedAppliedFilters
-            showFieldNames={true}
-            hiddenFields={['builtin.entityType']}
-            delimiter='|'
-            mapStateToAppliedQueryFilters={state => state.vertical.results?.verticalResults.appliedQueryFilters}
-          />
-          <AlternativeVerticals
-            currentVerticalLabel='People'
-            verticalsConfig={[
-              {label: 'Locations', verticalKey: 'KM'},
-              {label: 'FAQs', verticalKey: 'faq'}
-            ]}
-          />
-          <VerticalResults
-            CardComponent={StandardCard}
-            cardConfig={{ showOrdinal: true }}
-          />
-          <LocationBias isVertical={false} />
-        </div>
-      </div>
->>>>>>> e06a4b70
     </AnswersActionsProvider>
   );
 }

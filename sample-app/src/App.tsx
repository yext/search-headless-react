--- conflicted
+++ resolved
@@ -1,18 +1,12 @@
 import './sass/App.scss';
 import { AnswersActionsProvider } from '@yext/answers-headless-react';
-<<<<<<< HEAD
-=======
 import DecoratedAppliedFilters from './components/DecoratedAppliedFilters';
 import { StandardCard } from './components/cards/StandardCard';
 import ResultsCount from './components/ResultsCount';
 import SearchBar from './components/SearchBar';
->>>>>>> decebef1
 import StaticFilters from './components/StaticFilters';
-import ResultsCount from './components/ResultsCount';
 import VerticalResults from './components/VerticalResults';
 import SpellCheck from './components/SpellCheck';
-import { StandardCard } from './components/cards/StandardCard';
-import SearchBar from './components/SearchBar';
 
 function App() {
   const staticFilterOptions = [
@@ -54,14 +48,7 @@
       locale='en'
       verticalKey='people'
     >
-<<<<<<< HEAD
-      <div className='left'>
-=======
       <div className='start'>
-        <SearchBar
-          initialQuery='prompt'
-        />
->>>>>>> decebef1
         test
         <StaticFilters
           title='~Country and Employee Departments~'

--- conflicted
+++ resolved
@@ -1,9 +1,6 @@
 import { AnswersActionsProvider } from '@yext/answers-headless-react';
-<<<<<<< HEAD
 import AlternativeVerticals from './components/AlternativeVerticals';
-=======
 import DecoratedAppliedFilters from './components/DecoratedAppliedFilters';
->>>>>>> decebef1
 import { StandardCard } from './components/cards/StandardCard';
 import ResultsCount from './components/ResultsCount';
 import SearchBar from './components/SearchBar';
@@ -65,19 +62,6 @@
         <SearchBar
           placeholder='Search...'
         />
-<<<<<<< HEAD
-        <ResultsCount />
-        <VerticalResults
-          CardComponent={StandardCard}
-          cardConfig={{ showOrdinal: true }}
-        />
-        <AlternativeVerticals
-          currentVerticalLabel='People'
-          isShowingResults={true}
-          universalUrl='/index.html'
-          verticalSuggestions={[{url: '/locations.html', label: 'Locations'}]}
-        />
-=======
         <div>
           <ResultsCount />
           <DecoratedAppliedFilters 
@@ -86,12 +70,17 @@
             delimiter='|'
             mapStateToAppliedQueryFilters={state => state.vertical.results?.verticalResults.appliedQueryFilters}
           />
+          <AlternativeVerticals
+            currentVerticalLabel='People'
+            isShowingResults={true}
+            universalUrl='/index.html'
+            verticalSuggestions={[{url: '/locations.html', label: 'Locations'}]}
+          />
           <VerticalResults 
             CardComponent={StandardCard}
             cardConfig={{ showOrdinal: true }}
           />
         </div>
->>>>>>> decebef1
       </div>
     </AnswersActionsProvider>
   );

import { useAnswersActions, useAnswersState } from '@yext/answers-headless-react';
import InputDropdown from './InputDropdown';
import renderHighlightedValue from './utils/renderHighlightedValue';
import { ReactComponent as MagnifyingGlassIcon } from '../icons/magnifying_glass.svg';
import { ReactComponent as YextLogoIcon } from '../icons/yext_logo.svg';
import LoadingIndicator from './LoadingIndicator';
import { useAutocomplete } from '../hooks/useAutocomplete';
import DropdownSection from './DropdownSection';
import { processTranslation } from './utils/processTranslation';
import { useRef } from 'react';
<<<<<<< HEAD
import { AutocompleteResponse, AutocompleteResult, SearchIntent } from '@yext/answers-headless';
=======
import { AutocompleteResponse, SearchIntent } from '@yext/answers-headless-react';
>>>>>>> 60e1e330
import { executeSearch, updateLocationIfNeeded } from '../utils/search-operations';
import { useComposedCssClasses, CompositionMethod } from '../utils/useComposedCssClasses';

const SCREENREADER_INSTRUCTIONS = 'When autocomplete results are available, use up and down arrows to review and enter to select.'

interface SearchBarCssClasses {
  inputDropdownContainer?: string,
  dropdownContainer?: string,
  option?: string,
  focusedOption?: string, 
  inputElement?: string,
  inputContainer?: string,
  logoContainer?: string,
  searchButtonContainer?: string,
  submitButton?: string,
  container?: string,
  divider?: string,
  resultIconContainer?: string
}

const builtInCssClasses = {
  container: 'h-12',
  inputDropdownContainer: 'bg-white shadow border rounded-3xl border-gray-300 w-full overflow-hidden',
  inputContainer: 'h-12 inline-flex items-center justify-between w-full',
  inputElement: 'outline-none flex-grow border-none h-full px-2',
  logoContainer: 'w-8 mx-2',
  searchButtonContainer: 'w-8 h-full mx-2',
  submitButton: 'h-full w-full',
  dropdownContainer: 'relative bg-white pt-2 pb-1',
  option: 'flex items-center py-1 px-2 cursor-pointer',
  focusedOption: 'bg-gray-100',
  divider: 'border mx-2',
  resultIconContainer: 'opacity-20 w-8 h-8 pl-1 mr-4'
}

interface Props {
  placeholder?: string,
  isVertical: boolean,
  geolocationOptions?: PositionOptions,
  screenReaderInstructionsId: string,
  cssClasses?: SearchBarCssClasses,
  cssCompositionMethod?: CompositionMethod
}

/**
 * Renders a SearchBar that is hooked up with an Autocomplete component
 */
export default function SearchBar({
  placeholder,
  isVertical,
  geolocationOptions,
<<<<<<< HEAD
  screenReaderInstructionsId,
  cssClasses: customCssClasses,
  cssCompositionMethod
=======
  screenReaderInstructionsId
>>>>>>> 60e1e330
}: Props) {
  const cssClasses = useComposedCssClasses(builtInCssClasses, customCssClasses, cssCompositionMethod);
  const answersActions = useAnswersActions();
  const query = useAnswersState(state => state.query.input);
  const isLoading = useAnswersState(state => state.searchStatus.isLoading);
  /**
   * Allow a query search to wait on the response to the autocomplete request right
   * before the search execution in order to retrieve the search intents
   */
  const autocompletePromiseRef = useRef<Promise<AutocompleteResponse | undefined>>();
  const [autocompleteResponse, executeAutocomplete] = useAutocomplete(isVertical);

  const options = autocompleteResponse?.results.map(result => {
    return {
      value: result.value,
      display: renderWithHighlighting(result)
    }
  }) ?? [];

  const screenReaderText = processTranslation({
    phrase: `${options.length} autocomplete option found.`,
    pluralForm: `${options.length} autocomplete options found.`,
    count: options.length
  });

  async function executeQuery () {
    let intents: SearchIntent[] = [];
    if (!answersActions.state.location.userLocation) {
      const autocompleteResponseBeforeSearch = await autocompletePromiseRef.current;
      intents = autocompleteResponseBeforeSearch?.inputIntents || [];
      await updateLocationIfNeeded(answersActions, intents, geolocationOptions);
    }
    executeSearch(answersActions, isVertical);
  }

  function renderSearchButton () {
    return (
      <button
        className={cssClasses.submitButton}
        onClick={executeQuery}
      >
        {isLoading
          ? <LoadingIndicator />
          : <MagnifyingGlassIcon />}
      </button>
    )
  }

  function renderAutocompleteResult (result: AutocompleteResult) {
    return <>
      <div className={cssClasses.resultIconContainer}>
        < MagnifyingGlassIcon/>
      </div>
      <div>
        {renderAutocompleteValue(result)}
      </div>
    </>
  }

  function renderAutocompleteValue ({ value, matchedSubstrings }: AutocompleteResult) {
    if (!matchedSubstrings || matchedSubstrings.length === 0) {
      return <span>{value}</span>;
    }
    return renderHighlightedValue({ value, matchedSubstrings });
  }

  return (
<<<<<<< HEAD
    <div className={cssClasses.container}>
      <div className={cssClasses.inputDropdownContainer}>
        <InputDropdown
          inputValue={query}
          placeholder={placeholder}
          screenReaderInstructions={SCREENREADER_INSTRUCTIONS}
          screenReaderInstructionsId={screenReaderInstructionsId}
          options={autocompleteResponse?.results.map(result => {
            return {
              value: result.value,
              render: () => renderAutocompleteResult(result)
            }
          }) ?? []}
          optionIdPrefix='Autocomplete__option'
          onSubmit={executeQuery}
          updateInputValue={value => {
            answersActions.setQuery(value);
          }}
          updateDropdown={() => {
            autocompletePromiseRef.current = executeAutocomplete();
          }}
          renderLogo={() => <YextLogoIcon />}
          renderSearchButton={renderSearchButton}
          cssClasses={cssClasses}
        />
      </div>
=======
    <div className='SearchBar'>
      <InputDropdown
        inputValue={query}
        placeholder={placeholder}
        screenReaderInstructions={SCREENREADER_INSTRUCTIONS}
        screenReaderInstructionsId={screenReaderInstructionsId}
        screenReaderText={screenReaderText}
        onSubmit={executeQuery}
        onInputChange={value => {
          answersActions.setQuery(value);
        }}
        onInputFocus={() => {
          autocompletePromiseRef.current = executeAutocomplete();
        }}
        renderButtons={renderSearchButton}
        cssClasses={{
          dropdownContainer: 'Autocomplete',
          inputElement: 'SearchBar__input',
          inputContainer: 'SearchBar__inputContainer'
        }}
      >
        {
          options.length > 0 &&
          <DropdownSection
            options={options}
            optionIdPrefix='Autocomplete__option-0'
            onFocusChange={value => {
              answersActions.setQuery(value);
            }}
            onClickOption={option => {
              answersActions.setQuery(option.value);
              executeQuery();
            }}
            cssClasses={{
              sectionContainer: 'Autocomplete__dropdownSection',
              sectionLabel: 'Autocomplete__sectionLabel',
              optionsContainer: 'Autocomplete_sectionOptions',
              option: 'Autocomplete__option',
              focusedOption: 'Autocomplete__option--focused'
            }}
          />
        }
      </InputDropdown>
>>>>>>> 60e1e330
    </div>
  )
}<|MERGE_RESOLUTION|>--- conflicted
+++ resolved
@@ -1,4 +1,4 @@
-import { useAnswersActions, useAnswersState } from '@yext/answers-headless-react';
+import { AutocompleteResult, useAnswersActions, useAnswersState } from '@yext/answers-headless-react';
 import InputDropdown from './InputDropdown';
 import renderHighlightedValue from './utils/renderHighlightedValue';
 import { ReactComponent as MagnifyingGlassIcon } from '../icons/magnifying_glass.svg';
@@ -8,11 +8,7 @@
 import DropdownSection from './DropdownSection';
 import { processTranslation } from './utils/processTranslation';
 import { useRef } from 'react';
-<<<<<<< HEAD
-import { AutocompleteResponse, AutocompleteResult, SearchIntent } from '@yext/answers-headless';
-=======
 import { AutocompleteResponse, SearchIntent } from '@yext/answers-headless-react';
->>>>>>> 60e1e330
 import { executeSearch, updateLocationIfNeeded } from '../utils/search-operations';
 import { useComposedCssClasses, CompositionMethod } from '../utils/useComposedCssClasses';
 
@@ -22,7 +18,6 @@
   inputDropdownContainer?: string,
   dropdownContainer?: string,
   option?: string,
-  focusedOption?: string, 
   inputElement?: string,
   inputContainer?: string,
   logoContainer?: string,
@@ -30,10 +25,14 @@
   submitButton?: string,
   container?: string,
   divider?: string,
-  resultIconContainer?: string
+  resultIconContainer?: string,
+  sectionContainer?: string,
+  sectionLabel?: string,
+  optionsContainer?: string,
+  focusedOption?: string
 }
 
-const builtInCssClasses = {
+const builtInCssClasses: SearchBarCssClasses = {
   container: 'h-12',
   inputDropdownContainer: 'bg-white shadow border rounded-3xl border-gray-300 w-full overflow-hidden',
   inputContainer: 'h-12 inline-flex items-center justify-between w-full',
@@ -64,13 +63,9 @@
   placeholder,
   isVertical,
   geolocationOptions,
-<<<<<<< HEAD
   screenReaderInstructionsId,
   cssClasses: customCssClasses,
   cssCompositionMethod
-=======
-  screenReaderInstructionsId
->>>>>>> 60e1e330
 }: Props) {
   const cssClasses = useComposedCssClasses(builtInCssClasses, customCssClasses, cssCompositionMethod);
   const answersActions = useAnswersActions();
@@ -86,7 +81,7 @@
   const options = autocompleteResponse?.results.map(result => {
     return {
       value: result.value,
-      display: renderWithHighlighting(result)
+      display: renderAutocompleteResult(result)
     }
   }) ?? [];
 
@@ -138,7 +133,6 @@
   }
 
   return (
-<<<<<<< HEAD
     <div className={cssClasses.container}>
       <div className={cssClasses.inputDropdownContainer}>
         <InputDropdown
@@ -146,70 +140,35 @@
           placeholder={placeholder}
           screenReaderInstructions={SCREENREADER_INSTRUCTIONS}
           screenReaderInstructionsId={screenReaderInstructionsId}
-          options={autocompleteResponse?.results.map(result => {
-            return {
-              value: result.value,
-              render: () => renderAutocompleteResult(result)
-            }
-          }) ?? []}
-          optionIdPrefix='Autocomplete__option'
+          screenReaderText={screenReaderText}
           onSubmit={executeQuery}
-          updateInputValue={value => {
+          onInputChange={value => {
             answersActions.setQuery(value);
           }}
-          updateDropdown={() => {
+          onInputFocus={() => {
             autocompletePromiseRef.current = executeAutocomplete();
           }}
           renderLogo={() => <YextLogoIcon />}
           renderSearchButton={renderSearchButton}
           cssClasses={cssClasses}
-        />
+        >
+          {
+            options.length > 0 &&
+            <DropdownSection
+              options={options}
+              optionIdPrefix='Autocomplete__option-0'
+              onFocusChange={value => {
+                answersActions.setQuery(value);
+              }}
+              onClickOption={option => {
+                answersActions.setQuery(option.value);
+                executeQuery();
+              }}
+              cssClasses={cssClasses}
+            />
+          }
+        </InputDropdown>
       </div>
-=======
-    <div className='SearchBar'>
-      <InputDropdown
-        inputValue={query}
-        placeholder={placeholder}
-        screenReaderInstructions={SCREENREADER_INSTRUCTIONS}
-        screenReaderInstructionsId={screenReaderInstructionsId}
-        screenReaderText={screenReaderText}
-        onSubmit={executeQuery}
-        onInputChange={value => {
-          answersActions.setQuery(value);
-        }}
-        onInputFocus={() => {
-          autocompletePromiseRef.current = executeAutocomplete();
-        }}
-        renderButtons={renderSearchButton}
-        cssClasses={{
-          dropdownContainer: 'Autocomplete',
-          inputElement: 'SearchBar__input',
-          inputContainer: 'SearchBar__inputContainer'
-        }}
-      >
-        {
-          options.length > 0 &&
-          <DropdownSection
-            options={options}
-            optionIdPrefix='Autocomplete__option-0'
-            onFocusChange={value => {
-              answersActions.setQuery(value);
-            }}
-            onClickOption={option => {
-              answersActions.setQuery(option.value);
-              executeQuery();
-            }}
-            cssClasses={{
-              sectionContainer: 'Autocomplete__dropdownSection',
-              sectionLabel: 'Autocomplete__sectionLabel',
-              optionsContainer: 'Autocomplete_sectionOptions',
-              option: 'Autocomplete__option',
-              focusedOption: 'Autocomplete__option--focused'
-            }}
-          />
-        }
-      </InputDropdown>
->>>>>>> 60e1e330
     </div>
   )
 }
--- conflicted
+++ resolved
@@ -22,17 +22,7 @@
   onLeaveSectionFocus?: (pastSectionEnd: boolean) => void,
   onSelectOption?: (optionValue: string, optionIndex: number) => void,
   label?: string,
-<<<<<<< HEAD
-  cssClasses: {
-    sectionContainer?: string,
-    sectionLabel?: string,
-    optionsContainer?: string,
-    option?: string,
-    focusedOption?: string
-  }
-=======
   cssClasses?: DropdownSectionCssClasses
->>>>>>> 881d3527
 }
 
 export default function DropdownSection({
@@ -43,7 +33,7 @@
   onLeaveSectionFocus = () => {},
   onSelectOption = () => {},
   label = '',
-  cssClasses
+  cssClasses = {}
 }: DropdownSectionProps): JSX.Element | null {
 
   const [focusedOptionIndex, setFocusedOptionIndex] = useState<number>(0);
@@ -100,19 +90,11 @@
   });
 
   function renderOption(option: Option, index: number) {
-<<<<<<< HEAD
     const className = cssClasses.focusedOption
       ? classNames(cssClasses.option, {
-        [cssClasses.focusedOption]: focusStatus === 'active' && index === focusedOptionIndex
-      })
-      : cssClasses.option
-=======
-    const className = cssClasses?.focusedOption
-      ? classNames(cssClasses?.option, {
         [cssClasses.focusedOption]: isFocused && index === focusedOptionIndex
       })
-      : cssClasses?.option;
->>>>>>> 881d3527
+      : cssClasses.option;
     return (
       <div
         key={index}
@@ -125,13 +107,13 @@
   }
 
   return (
-    <div className={cssClasses?.sectionContainer}>
+    <div className={cssClasses.sectionContainer}>
       {label &&
-        <div className={cssClasses?.sectionLabel}>
+        <div className={cssClasses.sectionLabel}>
           {label}
         </div>
       }
-      <div className={cssClasses?.optionsContainer}>
+      <div className={cssClasses.optionsContainer}>
         {options.map((option, index) => renderOption(option, index))}
       </div>
     </div>

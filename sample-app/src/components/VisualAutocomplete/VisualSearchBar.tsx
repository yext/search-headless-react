--- conflicted
+++ resolved
@@ -183,11 +183,7 @@
           }
           renderLogo={() => <YextLogoIcon />}
           cssClasses={cssClasses}
-<<<<<<< HEAD
-          hideDropdown={autocompleteResults.length === 0 && verticalResultsArray.length === 0 && !haveRecentSearches}
-=======
-          forceHideDropdown={autocompleteResults.length === 0 && verticalResultsArray.length === 0}
->>>>>>> 59f32fad
+          forceHideDropdown={autocompleteResults.length === 0 && verticalResultsArray.length === 0 && !haveRecentSearches}
         >
           {!hideRecentSearches && renderRecentSearches()}
           {renderQuerySuggestions()}

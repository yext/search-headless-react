--- conflicted
+++ resolved
@@ -32,11 +32,7 @@
   appliedFiltersConfig?: AppliedFiltersConfig,
   verticalConfigs: Record<string, VerticalConfig>,
   customCssClasses?: UniversalResultsCssClasses,
-<<<<<<< HEAD
-  compositionMethod?: CompositionMethod
-=======
   cssCompositionMethod?: CompositionMethod
->>>>>>> 23584fe1
 }
 
 /**
@@ -46,15 +42,9 @@
   verticalConfigs,
   appliedFiltersConfig,
   customCssClasses,
-<<<<<<< HEAD
-  compositionMethod
-}: UniversalResultsProps): JSX.Element | null {
-  const cssClasses = useComposedCssClasses(builtInCssClasses, customCssClasses, compositionMethod)
-=======
   cssCompositionMethod
 }: UniversalResultsProps): JSX.Element | null {
   const cssClasses = useComposedCssClasses(builtInCssClasses, customCssClasses, cssCompositionMethod)
->>>>>>> 23584fe1
   const resultsFromAllVerticals = useAnswersState(state => state?.universal?.verticals) || [];
   const isLoading = useAnswersState(state => state.searchStatus.isLoading);
 

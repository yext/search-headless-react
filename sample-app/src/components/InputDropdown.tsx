--- conflicted
+++ resolved
@@ -188,15 +188,9 @@
             setScreenReaderKey(screenReaderKey + 1);
           }}
           onClick={() => {
-<<<<<<< HEAD
+            updateDropdown(inputValue);
             dispatch({ type: 'ShowOptions' });
-            updateDropdown(inputValue);
             if (options[0]?.results.length || inputValue) {
-=======
-            updateDropdown();
-            dispatch({ type: 'ShowOptions' });
-            if (options.length || inputValue) {
->>>>>>> ced7e2ce
               setScreenReaderKey(screenReaderKey + 1);
             }
           }}

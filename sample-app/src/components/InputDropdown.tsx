import React, { useReducer, KeyboardEvent, useRef, useEffect, useState } from "react"
import DropdownSection, { Option } from "./DropdownSection";
import ScreenReader from "./ScreenReader";

interface Props {
  inputValue?: string,
  placeholder?: string,
  screenReaderInstructions: string,
  screenReaderInstructionsId: string,
  screenReaderText: string,
  onSubmit?: (value: string) => void,
<<<<<<< HEAD
  updateInputValue: (value: string) => void,
  updateDropdown: () => void,
  renderSearchButton?: () => JSX.Element | null,
  renderLogo?: () => JSX.Element | null,
  renderResultIcon?: () => JSX.Element | null,
  cssClasses: {
    dropdownContainer?: string,
    option?: string,
    focusedOption?: string,
    inputElement?: string,
    inputContainer?: string,
    logoContainer?: string,
    searchButtonContainer?: string,
    divider?: string
=======
  onInputChange: (value: string) => void,
  onInputFocus: () => void,
  renderButtons?: () => JSX.Element | null,
  cssClasses: {
    dropdownContainer: string,
    inputElement: string,
    inputContainer: string
>>>>>>> 60e1e330
  }
}

interface State {
  focusedSectionIndex?: number,
  shouldDisplayDropdown: boolean
}

type Action =
  | { type: 'HideSections' }
  | { type: 'ShowSections' }
  | { type: 'FocusSection', newIndex?: number }

function reducer(state: State, action: Action): State {
  switch (action.type) {
    case 'HideSections':
      return { focusedSectionIndex: undefined, shouldDisplayDropdown: false }
    case 'ShowSections':
      return { focusedSectionIndex: undefined, shouldDisplayDropdown: true }
    case 'FocusSection':
      return { focusedSectionIndex: action.newIndex, shouldDisplayDropdown: true }
  }
}

/**
 * A controlled input component with an attached dropdown.
 */
export default function InputDropdown({
  inputValue = '',
  placeholder,
  screenReaderInstructions,
  screenReaderInstructionsId,
  screenReaderText,
  children,
  onSubmit = () => {},
<<<<<<< HEAD
  updateInputValue,
  updateDropdown,
  renderSearchButton = () => null,
  renderLogo = () => null,
=======
  onInputChange,
  onInputFocus,
  renderButtons = () => null,
>>>>>>> 60e1e330
  cssClasses
}: React.PropsWithChildren<Props>): JSX.Element | null {
  const [{
    focusedSectionIndex,
    shouldDisplayDropdown,
  }, dispatch] = useReducer(reducer, {
    focusedSectionIndex: undefined,
    shouldDisplayDropdown: false,
  });

  const [focusedOptionId, setFocusedOptionId] = useState<string | undefined>(undefined);
  const [latestUserInput, setLatestUserInput] = useState(inputValue);
  const [childrenKey, setChildrenKey] = useState(0);
  const [screenReaderKey, setScreenReaderKey] = useState(0);

  const inputRef = useRef<HTMLInputElement>(document.createElement('input'));
  const dropdownRef = useRef<HTMLDivElement>(document.createElement('div'));

  if (!shouldDisplayDropdown && screenReaderKey) {
    setScreenReaderKey(0);
  }

  const childrenArray = React.Children.toArray(children);
  const childrenWithProps = childrenArray.map((child, index) => {
    if (!(React.isValidElement(child) && child.type === DropdownSection)) {
      return child;
    }

    const modifiedOnClickOption = (option: Option, optionIndex: number) => {
      child.props.onClickOption?.(option, optionIndex);
      dispatch({ type: 'HideSections' });
    }

    const modifiedOnFocusChange = (value: string, focusedOptionId: string) => {
      child.props.onFocusChange?.(value, focusedOptionId);
      setFocusedOptionId(focusedOptionId);
    };

    if (focusedSectionIndex === undefined) {
      return React.cloneElement(child, { onLeaveSectionFocus, focusStatus: 'inactive', key: `${index}-${childrenKey}`, onClickOption: modifiedOnClickOption });
    } else if (index === focusedSectionIndex) {
      return React.cloneElement(child, {
        onLeaveSectionFocus, focusStatus: 'active', key: `${index}-${childrenKey}`, onFocusChange: modifiedOnFocusChange, onClickOption: modifiedOnClickOption
      });
    } else {
      return React.cloneElement(child, { onLeaveSectionFocus, focusStatus: 'inactive', key: `${index}-${childrenKey}`, onClickOption: modifiedOnClickOption });
    }
  });

  const numSections = childrenWithProps.length;

  /**
   * Handles changing which section should become focused when focus leaves the currently-focused section.
   * @param pastSectionEnd Whether the section focus left from the end or the beginning of the section.
   */
  function onLeaveSectionFocus(pastSectionEnd: boolean) {
    if (focusedSectionIndex === undefined && pastSectionEnd) {
      dispatch({ type: 'FocusSection', newIndex: 0 });
    } else if (focusedSectionIndex !== undefined) {
      let newSectionIndex: number | undefined = pastSectionEnd
        ? focusedSectionIndex + 1
        : focusedSectionIndex - 1;
      if (newSectionIndex < 0) {
        newSectionIndex = undefined;
        onInputChange(latestUserInput);
      } else if (newSectionIndex > numSections - 1) {
        newSectionIndex = numSections - 1;
      }
      dispatch({ type: 'FocusSection', newIndex: newSectionIndex });
    }
  }

  function handleDocumentClick(evt: MouseEvent) {
    const target = evt.target as HTMLElement;
    if (!(target.isSameNode(inputRef.current) || (dropdownRef.current?.contains(target)))) {
      dispatch({ type: 'HideSections' });
    }
  }

  function handleDocumentKeydown(evt: globalThis.KeyboardEvent) {
    if (['ArrowDown'].includes(evt.key)) {
      evt.preventDefault();
    }

    if (evt.key === 'Escape' || evt.key === 'Tab') {
      dispatch({ type: 'HideSections' });
    } else if (evt.key === 'ArrowDown' && numSections > 0 && focusedSectionIndex === undefined) {
      dispatch({ type: 'FocusSection', newIndex: 0 });
    }
  }

  useEffect(() => {
    if (shouldDisplayDropdown) {
      document.addEventListener('click', handleDocumentClick);
      document.addEventListener('keydown', handleDocumentKeydown);
      return () => {
        document.removeEventListener('click', handleDocumentClick);
        document.removeEventListener('keydown', handleDocumentKeydown);
      }
    }
  });

  function handleInputElementKeydown(evt: KeyboardEvent<HTMLInputElement>) {
    if (evt.key === 'Enter') {
      onInputChange(inputValue);
      onSubmit(inputValue);
      dispatch({ type: 'HideSections' });
    }
  }

  return (
    <>
      <div className={cssClasses.inputContainer}>
        <div className={cssClasses.logoContainer}>
          {renderLogo()}
        </div>
        <input
          className={cssClasses.inputElement}
          placeholder={placeholder}
          onChange={evt => {
            const value = evt.target.value;
            setLatestUserInput(value);
            onInputChange(value);
            onInputFocus();
            setChildrenKey(childrenKey + 1);
            dispatch({ type: 'ShowSections' });
            setScreenReaderKey(screenReaderKey + 1);
          }}
          onClick={() => {
            onInputFocus();
            setChildrenKey(childrenKey + 1);
            dispatch({ type: 'ShowSections' });
            if (numSections > 0 || inputValue) {
              setScreenReaderKey(screenReaderKey + 1);
            }
          }}
          onKeyDown={handleInputElementKeydown}
          value={inputValue}
          ref={inputRef}
          aria-describedby={screenReaderInstructionsId}
          aria-activedescendant={focusedOptionId}
        />
        <div className={cssClasses.searchButtonContainer}>
          {renderSearchButton()}
        </div>
      </div>
      <ScreenReader
        instructionsId={screenReaderInstructionsId}
        instructions={screenReaderInstructions}
        announcementKey={screenReaderKey}
        announcementText={screenReaderKey
          ? screenReaderText
          : ''
        }
      />
<<<<<<< HEAD
      {shouldDisplayDropdown && options.length > 0 &&
        <>
          <div className={cssClasses.divider}></div>
          <Dropdown
            options={options}
            optionIdPrefix={optionIdPrefix}
            onClickOption={option => {
              updateInputValue(option.value);
              onSubmit(option.value)
              dispatch({ type: 'HideOptions' })
            }}
            focusedOptionIndex={focusedOptionIndex}
            cssClasses={cssClasses}
          />
        </>
=======
      {shouldDisplayDropdown && numSections > 0 &&
        <div
          className={cssClasses.dropdownContainer}
          ref={dropdownRef}
        >
          {childrenWithProps}
        </div>
>>>>>>> 60e1e330
      }
    </>
  );
};<|MERGE_RESOLUTION|>--- conflicted
+++ resolved
@@ -9,30 +9,18 @@
   screenReaderInstructionsId: string,
   screenReaderText: string,
   onSubmit?: (value: string) => void,
-<<<<<<< HEAD
-  updateInputValue: (value: string) => void,
-  updateDropdown: () => void,
   renderSearchButton?: () => JSX.Element | null,
   renderLogo?: () => JSX.Element | null,
   renderResultIcon?: () => JSX.Element | null,
+  onInputChange: (value: string) => void,
+  onInputFocus: () => void,
   cssClasses: {
     dropdownContainer?: string,
-    option?: string,
-    focusedOption?: string,
     inputElement?: string,
     inputContainer?: string,
     logoContainer?: string,
     searchButtonContainer?: string,
     divider?: string
-=======
-  onInputChange: (value: string) => void,
-  onInputFocus: () => void,
-  renderButtons?: () => JSX.Element | null,
-  cssClasses: {
-    dropdownContainer: string,
-    inputElement: string,
-    inputContainer: string
->>>>>>> 60e1e330
   }
 }
 
@@ -68,16 +56,10 @@
   screenReaderText,
   children,
   onSubmit = () => {},
-<<<<<<< HEAD
-  updateInputValue,
-  updateDropdown,
   renderSearchButton = () => null,
   renderLogo = () => null,
-=======
   onInputChange,
   onInputFocus,
-  renderButtons = () => null,
->>>>>>> 60e1e330
   cssClasses
 }: React.PropsWithChildren<Props>): JSX.Element | null {
   const [{
@@ -233,31 +215,13 @@
           : ''
         }
       />
-<<<<<<< HEAD
-      {shouldDisplayDropdown && options.length > 0 &&
+      {shouldDisplayDropdown && numSections > 0 &&
         <>
           <div className={cssClasses.divider}></div>
-          <Dropdown
-            options={options}
-            optionIdPrefix={optionIdPrefix}
-            onClickOption={option => {
-              updateInputValue(option.value);
-              onSubmit(option.value)
-              dispatch({ type: 'HideOptions' })
-            }}
-            focusedOptionIndex={focusedOptionIndex}
-            cssClasses={cssClasses}
-          />
+          <div className={cssClasses.dropdownContainer} ref={dropdownRef}>
+            {childrenWithProps}
+          </div>
         </>
-=======
-      {shouldDisplayDropdown && numSections > 0 &&
-        <div
-          className={cssClasses.dropdownContainer}
-          ref={dropdownRef}
-        >
-          {childrenWithProps}
-        </div>
->>>>>>> 60e1e330
       }
     </>
   );

--- conflicted
+++ resolved
@@ -160,11 +160,8 @@
           onKeyDown={onKeyDown}
           value={inputValue}
           ref={inputRef}
-<<<<<<< HEAD
           aria-describedby={cssClasses.instructions}
-=======
           aria-activedescendant={focusOptionId}
->>>>>>> 37050f2c
         />
         {renderButtons()}
       </div>

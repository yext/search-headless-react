import { CardComponent, CardConfigTypes } from '../models/cardComponent';
import { useAnswersState, Result } from '@yext/answers-headless-react';
import classNames from 'classnames';
import { CompositionMethod, useComposedCssClasses } from '../hooks/useComposedCssClasses';

interface VerticalResultsCssClasses {
  results___loading?: string
}

const builtInCssClasses: VerticalResultsCssClasses = {
  results___loading: 'opacity-50'
}

interface VerticalResultsDisplayProps {
  CardComponent: CardComponent,
  cardConfig?: CardConfigTypes,
  isLoading?: boolean,
  results: Result[],
  customCssClasses?: VerticalResultsCssClasses,
<<<<<<< HEAD
  compositionMethod?: CompositionMethod
=======
  cssCompositionMethod?: CompositionMethod
>>>>>>> 23584fe1
}

/**
 * A Component that displays all the search results for a given vertical.
 * 
 * @param props - The props for the Component, including the results and the card type
 *                to be used.
 */
export function VerticalResultsDisplay(props: VerticalResultsDisplayProps): JSX.Element | null {
<<<<<<< HEAD
  const { CardComponent, results, cardConfig = {}, isLoading = false, customCssClasses, compositionMethod } = props;
  const cssClasses = useComposedCssClasses(builtInCssClasses, customCssClasses, compositionMethod);
=======
  const { CardComponent, results, cardConfig = {}, isLoading = false, customCssClasses, cssCompositionMethod } = props;
  const cssClasses = useComposedCssClasses(builtInCssClasses, customCssClasses, cssCompositionMethod);
>>>>>>> 23584fe1

  if (results.length === 0) {
    return null;
  }

  const resultsClassNames = cssClasses.results___loading
    ? classNames({ [cssClasses.results___loading]: isLoading })
    : '';

  return (
    <div className={resultsClassNames}>
      {results && results.map(result => renderResult(CardComponent, cardConfig, result))}
    </div>
  )
}

/**
 * Renders a single result using the specified card type and configuration.
 * 
 * @param CardComponent - The card for the vertical.
 * @param cardConfig - Any card-specific configuration.
 * @param result - The result to render.
 */
function renderResult(CardComponent: CardComponent, cardConfig: CardConfigTypes, result: Result): JSX.Element {
  return <CardComponent result={result} configuration={cardConfig} key={result.id || result.index}/>;
}

interface VerticalResultsProps {
  CardComponent: CardComponent,
  cardConfig?: CardConfigTypes,
  displayAllResults?: boolean,
  customCssClasses?: VerticalResultsCssClasses,
<<<<<<< HEAD
  compositionMethod?: CompositionMethod
=======
  cssCompositionMethod?: CompositionMethod
>>>>>>> 23584fe1
}

export default function VerticalResults(props: VerticalResultsProps): JSX.Element | null {
  const { displayAllResults = true, ...otherProps } = props;

  const verticalResults = useAnswersState(state => state.vertical.results) || [];
  const allResultsForVertical = useAnswersState(state => state.vertical?.noResults?.allResultsForVertical.results) || [];
  const isLoading = useAnswersState(state => state.searchStatus.isLoading);

  const results = verticalResults.length === 0 && displayAllResults
    ? allResultsForVertical
    : verticalResults

  return <VerticalResultsDisplay results={results} isLoading={isLoading} {...otherProps}/>
}<|MERGE_RESOLUTION|>--- conflicted
+++ resolved
@@ -17,11 +17,7 @@
   isLoading?: boolean,
   results: Result[],
   customCssClasses?: VerticalResultsCssClasses,
-<<<<<<< HEAD
-  compositionMethod?: CompositionMethod
-=======
   cssCompositionMethod?: CompositionMethod
->>>>>>> 23584fe1
 }
 
 /**
@@ -31,13 +27,8 @@
  *                to be used.
  */
 export function VerticalResultsDisplay(props: VerticalResultsDisplayProps): JSX.Element | null {
-<<<<<<< HEAD
-  const { CardComponent, results, cardConfig = {}, isLoading = false, customCssClasses, compositionMethod } = props;
-  const cssClasses = useComposedCssClasses(builtInCssClasses, customCssClasses, compositionMethod);
-=======
   const { CardComponent, results, cardConfig = {}, isLoading = false, customCssClasses, cssCompositionMethod } = props;
   const cssClasses = useComposedCssClasses(builtInCssClasses, customCssClasses, cssCompositionMethod);
->>>>>>> 23584fe1
 
   if (results.length === 0) {
     return null;
@@ -70,11 +61,7 @@
   cardConfig?: CardConfigTypes,
   displayAllResults?: boolean,
   customCssClasses?: VerticalResultsCssClasses,
-<<<<<<< HEAD
-  compositionMethod?: CompositionMethod
-=======
   cssCompositionMethod?: CompositionMethod
->>>>>>> 23584fe1
 }
 
 export default function VerticalResults(props: VerticalResultsProps): JSX.Element | null {

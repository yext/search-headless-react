--- conflicted
+++ resolved
@@ -1,12 +1,9 @@
 import { CardComponent, CardConfigTypes } from '../models/cardComponent';
 import { Result } from '@yext/answers-core';
-<<<<<<< HEAD
 import withMapping from './utils/withMapping';
-=======
 import classNames from 'classnames';
 import '../sass/VerticalResults.scss';
->>>>>>> 08a6f16e
-
+import { useAnswersState } from '@yext/answers-headless-react'
 interface VerticalResultsProps {
   CardComponent: CardComponent,
   cardConfig?: CardConfigTypes,
@@ -24,38 +21,22 @@
  * @param props - The props for the Component, including the results and the card type
  *                to be used.
  */
-<<<<<<< HEAD
 export function VerticalResults(props: VerticalResultsProps): JSX.Element | null {
   const { CardComponent, results, cardConfig = {} } = props;
-=======
-export default function VerticalResults(props: Props): JSX.Element | null {
-  const { CardComponent, cardConfig, displayAllResults = true } = props;
-
-  const verticalResults = useAnswersState(state => state.vertical.results?.verticalResults.results) || [];
-  const allResultsForVertical = useAnswersState(state => state.vertical.results?.allResultsForVertical?.verticalResults.results) || [];
-
-  const isLoading = useAnswersState(state => state.vertical.searchLoading)
-
-  const results = verticalResults.length === 0 && displayAllResults
-    ? allResultsForVertical
-    : verticalResults
->>>>>>> 08a6f16e
+  const isLoading = useAnswersState(state => state.vertical.searchLoading);
 
   if (results.length === 0) {
     return null;
   }
 
+  
   const resultsClasses = classNames("VerticalResults__results", {
     "VerticalResults__results--loading": isLoading,
   })
 
   return (
     <section className='VerticalResults'>
-<<<<<<< HEAD
-      <div className='VerticalResults__results'>
-=======
       <div className={resultsClasses}>
->>>>>>> 08a6f16e
         {results && results.map(result => renderResult(CardComponent, cardConfig, result))}
       </div>
     </section>

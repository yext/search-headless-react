--- conflicted
+++ resolved
@@ -10,12 +10,8 @@
   sectionHeaderIconContainer?: string,
   sectionHeaderLabel?: string,
   viewMoreContainer?: string,
-<<<<<<< HEAD
   viewMoreLink?: string,
   appliedFiltersContainer?: string
-=======
-  viewMoreLink?: string
->>>>>>> 23584fe1
 }
 
 const builtInCssClasses: SectionHeaderCssClasses = {
@@ -23,12 +19,8 @@
   sectionHeaderIconContainer: 'w-5 h-5',
   sectionHeaderLabel: 'font-semibold text-gray-800 text-base pl-3', 
   viewMoreContainer: 'flex justify-end flex-grow ml-auto font-medium text-gray-800',
-<<<<<<< HEAD
   viewMoreLink: 'text-blue-600 text-sm pr-1 pl-3',
   appliedFiltersContainer: 'ml-2'
-=======
-  viewMoreLink: 'text-blue-600 text-sm pr-1 pl-3'
->>>>>>> 23584fe1
 }
 
 interface SectionHeaderConfig {
@@ -36,23 +28,14 @@
   resultsCountConfig?: ResultsCountConfig,
   appliedFiltersConfig?: DecoratedAppliedFiltersConfig,
   customCssClasses?: SectionHeaderCssClasses,
-<<<<<<< HEAD
-  compositionMethod?: CompositionMethod,
-=======
   cssCompositionMethod?: CompositionMethod,
->>>>>>> 23584fe1
   verticalKey: string,
   viewAllButton?: boolean
 }
 
 export default function SectionHeader(props: SectionHeaderConfig): JSX.Element {
-<<<<<<< HEAD
-  const { label, resultsCountConfig, verticalKey, viewAllButton = false, appliedFiltersConfig, customCssClasses, compositionMethod } = props;
-  const cssClasses = useComposedCssClasses(builtInCssClasses, customCssClasses, compositionMethod)
-=======
   const { label, resultsCountConfig, verticalKey, viewAllButton = false, appliedFiltersConfig, customCssClasses, cssCompositionMethod } = props;
   const cssClasses = useComposedCssClasses(builtInCssClasses, customCssClasses, cssCompositionMethod)
->>>>>>> 23584fe1
   const latestQuery = useAnswersState(state => state.query.mostRecentSearch); 
   return (
     <div className={cssClasses.sectionHeaderContainer}>
@@ -63,15 +46,10 @@
       {/* TODO (cea2aj): Add support for ResultsCountDisplay once we get the mocks from UX
         {resultsCountConfig &&
            <ResultsCountDisplay resultsLength={resultsCountConfig.resultsLength} resultsCount={resultsCountConfig.resultsCount} />} */}
-<<<<<<< HEAD
       {appliedFiltersConfig &&
         <div className={cssClasses.appliedFiltersContainer}>
           <DecoratedAppliedFiltersDisplay {...appliedFiltersConfig}/>
         </div>}
-=======
-      {appliedFiltersConfig && 
-        <DecoratedAppliedFiltersDisplay {...appliedFiltersConfig}/>}
->>>>>>> 23584fe1
       {viewAllButton && 
         <div className={cssClasses.viewMoreContainer}>
           <Link className={cssClasses.viewMoreLink} to={`/${verticalKey}?query=${latestQuery}`}>

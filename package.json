{
  "name": "@yext/search-headless-react",
<<<<<<< HEAD
  "version": "2.4.1",
=======
  "version": "2.5.0-beta.5",
>>>>>>> 27184cdc
  "description": "The official React UI Bindings layer for Search Headless",
  "main": "./dist/index.js",
  "module": "./dist/index.mjs",
  "sideEffects": false,
  "license": "BSD-3-Clause",
  "types": "./dist/index.d.mts",
  "keywords": [
    "search",
    "react",
    "hooks",
    "react binding",
    "yext"
  ],
  "exports": {
    "import": "./dist/index.mjs",
    "import.types": "./dist/index.d.mts",
    "require": "./dist/index.js",
    "require.types": "./dist/index.d.ts"
  },
  "files": [
    "lib",
    "dist",
    "src",
    "THIRD-PARTY-NOTICES"
  ],
  "scripts": {
    "build": "rm -rf lib/** && rm -rf dist/** && npm run build:js && npm run generate-notices",
    "build:js": "tsup src/index.ts --dts --sourcemap --format esm,cjs && npm run create:lib-esm && npm run create:lib-commonjs",
    "create:lib-esm": "mkdir -p lib/esm && cp dist/index.mjs dist/index.d.mts dist/index.mjs.map lib/esm",
    "create:lib-commonjs": "mkdir -p lib/commonjs && cp dist/index.js dist/index.d.ts dist/index.js.map lib/commonjs",
    "prepublishOnly": "npm run build",
    "dev": "tsc --watch -p tsconfig.json",
    "lint": "eslint .",
    "test": "jest",
    "generate-notices": "generate-license-file --input package.json --output THIRD-PARTY-NOTICES --overwrite"
  },
  "dependencies": {
<<<<<<< HEAD
    "@yext/search-headless": "^2.5.2",
=======
    "@yext/search-headless": "^2.6.0-beta.5",
>>>>>>> 27184cdc
    "use-sync-external-store": "^1.1.0"
  },
  "devDependencies": {
    "@babel/preset-env": "^7.16.5",
    "@babel/preset-react": "^7.16.5",
    "@babel/preset-typescript": "^7.16.5",
    "@css-modules-theme/core": "^2.3.0",
    "@testing-library/jest-dom": "^5.16.1",
    "@testing-library/react": "^12.1.5",
    "@testing-library/user-event": "^12.8.3",
    "@types/jest": "^28.1.1",
    "@types/use-sync-external-store": "^0.0.3",
    "@types/uuid": "^8.3.3",
    "@typescript-eslint/eslint-plugin": "^5.16.0",
    "@typescript-eslint/parser": "^5.62.0",
    "@yext/eslint-config-slapshot": "^0.4.0",
    "@yext/eslint-plugin-export-star": "^1.0.0",
    "eslint": "^8.11.0",
    "eslint-config-react-app": "^7.0.0",
    "eslint-plugin-flowtype": "^8.0.3",
    "eslint-plugin-import": "^2.26.0",
    "eslint-plugin-jsx-a11y": "^6.5.1",
    "eslint-plugin-react": "^7.27.1",
    "eslint-plugin-react-hooks": "^4.3.0",
    "eslint-plugin-react-perf": "^3.3.1",
    "eslint-plugin-tsdoc": "^0.2.14",
    "generate-license-file": "^3.5.0",
    "jest": "^28.1.0",
    "jest-environment-jsdom": "^28.1.0",
    "msw": "^0.36.3",
    "react": "^17.0.2",
    "react-dom": "^17.0.2",
    "ts-jest": "^28.0.4",
    "tsup": "^7.2.0",
    "typescript": "^5.2.2",
    "uuid": "^8.3.2"
  },
  "peerDependencies": {
    "react": "^16.14 || ^17 || ^18"
  },
  "jest": {
    "bail": 0,
    "verbose": true,
    "collectCoverageFrom": [
      "src/*.ts(x)?"
    ],
    "resolver": "<rootDir>/tests/setup/resolver.ts",
    "setupFilesAfterEnv": [
      "<rootDir>/tests/setup/setup-env.ts"
    ],
    "transformIgnorePatterns": [
      "/node_modules/(?!@yext/search-headless)"
    ],
    "transform": {
      "^.+\\.tsx?$": "ts-jest",
      "^.+\\.jsx?$": "babel-jest"
    },
    "moduleDirectories": [
      "node_modules",
      "<rootDir>/src"
    ],
    "testEnvironment": "jsdom",
    "testMatch": [
      "<rootDir>/tests/**/*.(test).ts(x)?"
    ],
    "globals": {
      "ts-jest": {
        "tsconfig": "tsconfig.json"
      }
    }
  },
  "repository": {
    "type": "git",
    "url": "https://github.com/yext/search-headless-react.git"
  }
}<|MERGE_RESOLUTION|>--- conflicted
+++ resolved
@@ -1,10 +1,6 @@
 {
   "name": "@yext/search-headless-react",
-<<<<<<< HEAD
-  "version": "2.4.1",
-=======
   "version": "2.5.0-beta.5",
->>>>>>> 27184cdc
   "description": "The official React UI Bindings layer for Search Headless",
   "main": "./dist/index.js",
   "module": "./dist/index.mjs",
@@ -42,11 +38,7 @@
     "generate-notices": "generate-license-file --input package.json --output THIRD-PARTY-NOTICES --overwrite"
   },
   "dependencies": {
-<<<<<<< HEAD
-    "@yext/search-headless": "^2.5.2",
-=======
     "@yext/search-headless": "^2.6.0-beta.5",
->>>>>>> 27184cdc
     "use-sync-external-store": "^1.1.0"
   },
   "devDependencies": {
